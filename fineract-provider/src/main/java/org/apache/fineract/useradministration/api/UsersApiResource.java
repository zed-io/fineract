--- conflicted
+++ resolved
@@ -30,12 +30,9 @@
 import javax.ws.rs.core.Response;
 import javax.ws.rs.core.UriInfo;
 
-<<<<<<< HEAD
 import io.swagger.annotations.*;
-=======
 import com.sun.jersey.core.header.FormDataContentDisposition;
 import com.sun.jersey.multipart.FormDataParam;
->>>>>>> 9b5c913a
 import org.apache.fineract.commands.domain.CommandWrapper;
 import org.apache.fineract.commands.service.CommandWrapperBuilder;
 import org.apache.fineract.commands.service.PortfolioCommandSourceWritePlatformService;
@@ -51,7 +48,6 @@
 import org.apache.fineract.organisation.office.data.OfficeData;
 import org.apache.fineract.organisation.office.service.OfficeReadPlatformService;
 import org.apache.fineract.useradministration.data.AppUserData;
-import org.apache.fineract.useradministration.domain.AppUser;
 import org.apache.fineract.useradministration.service.AppUserReadPlatformService;
 import org.springframework.beans.factory.annotation.Autowired;
 import org.springframework.context.annotation.Scope;
@@ -99,13 +95,10 @@
     }
 
     @GET
-<<<<<<< HEAD
     @ApiOperation(value = "Retrieve list of users", notes = "Example Requests:\n" + "\n" + "users\n" + "\n" + "\n" + "users?fields=id,username,email,officeName")
     @ApiResponses({@ApiResponse(code = 200, message = "", response = UsersApiResourceSwagger.GetUsersResponse.class, responseContainer = "List")})
-=======
-    @Consumes({ MediaType.APPLICATION_JSON })
-    @Produces({ MediaType.APPLICATION_JSON })
->>>>>>> 9b5c913a
+    @Consumes({ MediaType.APPLICATION_JSON })
+    @Produces({ MediaType.APPLICATION_JSON })
     public String retrieveAll(@Context final UriInfo uriInfo) {
 
         this.context.authenticatedUser().validateHasReadPermission(this.resourceNameForPermissions);
@@ -118,15 +111,11 @@
 
     @GET
     @Path("{userId}")
-<<<<<<< HEAD
     @ApiOperation(value = "Retrieve a User", notes = "Example Requests:\n" + "\n" + "users/1\n" + "\n" + "\n" + "users/1?template=true\n" + "\n" + "\n" + "users/1?fields=username,officeName")
     @ApiResponses({@ApiResponse(code = 200, message = "", response = UsersApiResourceSwagger.GetUsersUserIdResponse.class)})
+    @Consumes({ MediaType.APPLICATION_JSON })
+    @Produces({ MediaType.APPLICATION_JSON })
     public String retrieveOne(@PathParam("userId") @ApiParam(value = "userId") final Long userId, @Context final UriInfo uriInfo) {
-=======
-    @Consumes({ MediaType.APPLICATION_JSON })
-    @Produces({ MediaType.APPLICATION_JSON })
-    public String retrieveOne(@PathParam("userId") final Long userId, @Context final UriInfo uriInfo) {
->>>>>>> 9b5c913a
 
         this.context.authenticatedUser().validateHasReadPermission(this.resourceNameForPermissions, userId);
 
@@ -143,13 +132,10 @@
 
     @GET
     @Path("template")
-<<<<<<< HEAD
     @ApiOperation(value = "Retrieve User Details Template", notes = "This is a convenience resource. It can be useful when building maintenance user interface screens for client applications. The template data returned consists of any or all of:\n" + "\n" + "Field Defaults\n" + "Allowed Value Lists\n" + "Example Request:\n" + "\n" + "users/template")
     @ApiResponses({@ApiResponse(code = 200, message = "", response = UsersApiResourceSwagger.GetUsersTemplateResponse.class)})
-=======
-    @Consumes({ MediaType.APPLICATION_JSON })
-    @Produces({ MediaType.APPLICATION_JSON })
->>>>>>> 9b5c913a
+    @Consumes({ MediaType.APPLICATION_JSON })
+    @Produces({ MediaType.APPLICATION_JSON })
     public String template(@Context final UriInfo uriInfo) {
 
         this.context.authenticatedUser().validateHasReadPermission(this.resourceNameForPermissions);
@@ -161,16 +147,12 @@
     }
 
     @POST
-<<<<<<< HEAD
     @ApiOperation(value = "Create a User", notes = "Adds new application user.\n" + "\n" + "Note: Password information is not required (or processed). Password details at present are auto-generated and then sent to the email account given (which is why it can take a few seconds to complete).\n" + "\n" + "Mandatory Fields: \n" + "username, firstname, lastname, email, officeId, roles, sendPasswordToEmail\n" + "\n" + "Optional Fields: \n" + "staffId,passwordNeverExpires,isSelfServiceUser,clients")
     @ApiImplicitParams({@ApiImplicitParam(value = "body", required = true, paramType = "body", dataType = "body", format = "body", dataTypeClass = UsersApiResourceSwagger.PostUsersRequest.class)})
     @ApiResponses({@ApiResponse(code = 200, message = "", response = UsersApiResourceSwagger.PostUsersResponse.class)})
+    @Consumes({ MediaType.APPLICATION_JSON })
+    @Produces({ MediaType.APPLICATION_JSON })
     public String create(@ApiParam(hidden = true) final String apiRequestBodyAsJson) {
-=======
-    @Consumes({ MediaType.APPLICATION_JSON })
-    @Produces({ MediaType.APPLICATION_JSON })
-    public String create(final String apiRequestBodyAsJson) {
->>>>>>> 9b5c913a
 
         final CommandWrapper commandRequest = new CommandWrapperBuilder() //
                 .createUser() //
@@ -184,16 +166,12 @@
 
     @PUT
     @Path("{userId}")
-<<<<<<< HEAD
     @ApiOperation(value = "Update a User", notes = "When updating a password you must provide the repeatPassword parameter also.")
     @ApiImplicitParams({@ApiImplicitParam(value = "body", required = true, paramType = "body", dataType = "body", format = "body", dataTypeClass = UsersApiResourceSwagger.PutUsersUserIdRequest.class)})
     @ApiResponses({@ApiResponse(code = 200, message = "", response = UsersApiResourceSwagger.PutUsersUserIdResponse.class)})
+    @Consumes({ MediaType.APPLICATION_JSON })
+    @Produces({ MediaType.APPLICATION_JSON })
     public String update(@PathParam("userId") @ApiParam(value = "userId") final Long userId, @ApiParam(hidden = true) final String apiRequestBodyAsJson) {
-=======
-    @Consumes({ MediaType.APPLICATION_JSON })
-    @Produces({ MediaType.APPLICATION_JSON })
-    public String update(@PathParam("userId") final Long userId, final String apiRequestBodyAsJson) {
->>>>>>> 9b5c913a
 
         final CommandWrapper commandRequest = new CommandWrapperBuilder() //
                 .updateUser(userId) //
@@ -207,15 +185,11 @@
 
     @DELETE
     @Path("{userId}")
-<<<<<<< HEAD
     @ApiOperation(value = "Delete a User", notes = "Removes the user and the associated roles and permissions.")
     @ApiResponses({@ApiResponse(code = 200, message = "", response = UsersApiResourceSwagger.DeleteUsersUserIdResponse.class)})
+    @Consumes({ MediaType.APPLICATION_JSON })
+    @Produces({ MediaType.APPLICATION_JSON })
     public String delete(@PathParam("userId") @ApiParam(value = "userId") final Long userId) {
-=======
-    @Consumes({ MediaType.APPLICATION_JSON })
-    @Produces({ MediaType.APPLICATION_JSON })
-    public String delete(@PathParam("userId") final Long userId) {
->>>>>>> 9b5c913a
 
         final CommandWrapper commandRequest = new CommandWrapperBuilder() //
                 .deleteUser(userId) //
