/**
 * Licensed to the Apache Software Foundation (ASF) under one
 * or more contributor license agreements. See the NOTICE file
 * distributed with this work for additional information
 * regarding copyright ownership. The ASF licenses this file
 * to you under the Apache License, Version 2.0 (the
 * "License"); you may not use this file except in compliance
 * with the License. You may obtain a copy of the License at
 *
 * http://www.apache.org/licenses/LICENSE-2.0
 *
 * Unless required by applicable law or agreed to in writing,
 * software distributed under the License is distributed on an
 * "AS IS" BASIS, WITHOUT WARRANTIES OR CONDITIONS OF ANY
 * KIND, either express or implied. See the License for the
 * specific language governing permissions and limitations
 * under the License.
 */
package org.apache.fineract.spm.api;

import io.swagger.annotations.*;

import java.util.ArrayList;
import java.util.HashMap;
import java.util.List;

import javax.ws.rs.Consumes;
import javax.ws.rs.DELETE;
import javax.ws.rs.GET;
import javax.ws.rs.POST;
import javax.ws.rs.PUT;
import javax.ws.rs.Path;
import javax.ws.rs.PathParam;
import javax.ws.rs.Produces;
import javax.ws.rs.QueryParam;
import javax.ws.rs.core.MediaType;

import org.apache.fineract.infrastructure.core.exception.UnrecognizedQueryParamException;
import org.apache.fineract.infrastructure.security.service.PlatformSecurityContext;
import org.apache.fineract.spm.data.SurveyData;
import org.apache.fineract.spm.domain.Survey;
import org.apache.fineract.spm.service.SpmService;
import org.apache.fineract.spm.util.SurveyMapper;
import org.springframework.beans.factory.annotation.Autowired;
import org.springframework.context.annotation.Scope;
import org.springframework.stereotype.Component;
import org.springframework.transaction.annotation.Transactional;

import com.google.gson.Gson;

@Path("/surveys")
@Component
@Scope("singleton")
@Api(value = "SPM - Serveys", description = "")
public class SpmApiResource {

    private final PlatformSecurityContext securityContext;
    private final SpmService spmService;

    @Autowired
    public SpmApiResource(final PlatformSecurityContext securityContext, final SpmService spmService) {
        this.securityContext = securityContext;
        this.spmService = spmService;
    }

    @GET
    @Consumes({ MediaType.APPLICATION_JSON })
    @Produces({ MediaType.APPLICATION_JSON })
    @Transactional
<<<<<<< HEAD
    @ApiOperation(value = "List all Surveys", notes = "")
    @ApiResponses({@ApiResponse(code = 200, message = "", response = SurveyData.class, responseContainer = "list")})
    public List<SurveyData> fetchActiveSurveys() {
=======
    public List<SurveyData> fetchAllSurveys(@QueryParam("isActive") final Boolean isActive) {
>>>>>>> c689c143
        this.securityContext.authenticatedUser();
        final List<SurveyData> result = new ArrayList<>();
        List<Survey> surveys = null;
        if(isActive != null && isActive){
            surveys = this.spmService.fetchValidSurveys();
        }else{
            surveys = this.spmService.fetchAllSurveys();
        }
        if (surveys != null) {
            for (final Survey survey : surveys) {
                result.add(SurveyMapper.map(survey));
            }
        }
        return result;
    }

    @GET
    @Path("/{id}")
    @Consumes({ MediaType.APPLICATION_JSON })
    @Produces({ MediaType.APPLICATION_JSON })
    @Transactional
    @ApiOperation(value = "Retrieve a Survey", notes = "")
    @ApiResponses({@ApiResponse(code = 200, message = "", response = SurveyData.class)})
    public SurveyData findSurvey(@PathParam("id") @ApiParam(value = "Enter id") final Long id) {
        this.securityContext.authenticatedUser();
        final Survey survey = this.spmService.findById(id);
        return SurveyMapper.map(survey);
    }

    @POST
    @Consumes({ MediaType.APPLICATION_JSON })
    @Produces({ MediaType.APPLICATION_JSON })
    @Transactional
    @ApiOperation(value = "Create a Survey", notes = "Adds a new survey to collect client related data.\n" + "\n" + "Mandatory Fields\n" + "\n" + "countryCode, key, name, questions, responses, sequenceNo, text, value")
    @ApiResponses({@ApiResponse(code = 200, message = "OK")})
    public String createSurvey(@ApiParam(value = "Create survey") final SurveyData surveyData) {
        this.securityContext.authenticatedUser();
        final Survey survey = SurveyMapper.map(surveyData, new Survey());
        this.spmService.createSurvey(survey);
        return getResponse(survey.getId());

    }

    @PUT
    @Path("/{id}")
    @Consumes({ MediaType.APPLICATION_JSON })
    @Produces({ MediaType.APPLICATION_JSON })
    @Transactional
    public String editSurvey(@PathParam("id") final Long id, final SurveyData surveyData) {
        this.securityContext.authenticatedUser();
        final Survey surveyToUpdate = this.spmService.findById(id);
        final Survey survey = SurveyMapper.map(surveyData, surveyToUpdate);
        this.spmService.updateSurvey(survey);
        return getResponse(survey.getId());
    }

    @POST
    @Path("/{id}")
    @Consumes({ MediaType.APPLICATION_JSON })
    @Produces({ MediaType.APPLICATION_JSON })
    @Transactional
<<<<<<< HEAD
    @ApiOperation(value = "Deactivate Survey", notes = "")
    @ApiResponses({@ApiResponse(code = 200, message = "OK")})
    public void deactivateSurvey(@PathParam("id") @ApiParam(value = "Enter id") final Long id) {
=======
    public void activateOrDeactivateSurvey(@PathParam("id") final Long id, @QueryParam("command") final String command) {
>>>>>>> c689c143
        this.securityContext.authenticatedUser();
        if(command != null && command.equalsIgnoreCase("activate")){
            this.spmService.activateSurvey(id);;
        }else if(command != null && command.equalsIgnoreCase("deactivate")){
            this.spmService.deactivateSurvey(id);
        }else{
            throw new UnrecognizedQueryParamException("command", command);
        }
        
    }
    
    private String getResponse(Long id) {
        Gson gson = new Gson();
        HashMap<String, Object> response = new HashMap<>();
        response.put("resourceId", id);
        return gson.toJson(response);
    }
}<|MERGE_RESOLUTION|>--- conflicted
+++ resolved
@@ -67,13 +67,9 @@
     @Consumes({ MediaType.APPLICATION_JSON })
     @Produces({ MediaType.APPLICATION_JSON })
     @Transactional
-<<<<<<< HEAD
     @ApiOperation(value = "List all Surveys", notes = "")
     @ApiResponses({@ApiResponse(code = 200, message = "", response = SurveyData.class, responseContainer = "list")})
-    public List<SurveyData> fetchActiveSurveys() {
-=======
     public List<SurveyData> fetchAllSurveys(@QueryParam("isActive") final Boolean isActive) {
->>>>>>> c689c143
         this.securityContext.authenticatedUser();
         final List<SurveyData> result = new ArrayList<>();
         List<Survey> surveys = null;
@@ -135,13 +131,9 @@
     @Consumes({ MediaType.APPLICATION_JSON })
     @Produces({ MediaType.APPLICATION_JSON })
     @Transactional
-<<<<<<< HEAD
     @ApiOperation(value = "Deactivate Survey", notes = "")
     @ApiResponses({@ApiResponse(code = 200, message = "OK")})
-    public void deactivateSurvey(@PathParam("id") @ApiParam(value = "Enter id") final Long id) {
-=======
     public void activateOrDeactivateSurvey(@PathParam("id") final Long id, @QueryParam("command") final String command) {
->>>>>>> c689c143
         this.securityContext.authenticatedUser();
         if(command != null && command.equalsIgnoreCase("activate")){
             this.spmService.activateSurvey(id);;
