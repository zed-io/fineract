/**
 * Licensed to the Apache Software Foundation (ASF) under one
 * or more contributor license agreements. See the NOTICE file
 * distributed with this work for additional information
 * regarding copyright ownership. The ASF licenses this file
 * to you under the Apache License, Version 2.0 (the
 * "License"); you may not use this file except in compliance
 * with the License. You may obtain a copy of the License at
 *
 * http://www.apache.org/licenses/LICENSE-2.0
 *
 * Unless required by applicable law or agreed to in writing,
 * software distributed under the License is distributed on an
 * "AS IS" BASIS, WITHOUT WARRANTIES OR CONDITIONS OF ANY
 * KIND, either express or implied. See the License for the
 * specific language governing permissions and limitations
 * under the License.
 */
package org.apache.fineract.portfolio.client.data;

import java.util.Collection;
import java.util.List;

import org.apache.commons.lang.StringUtils;
import org.apache.commons.lang.builder.CompareToBuilder;
import org.apache.commons.lang.builder.EqualsBuilder;
import org.apache.commons.lang.builder.HashCodeBuilder;
import org.apache.fineract.infrastructure.codes.data.CodeValueData;
import org.apache.fineract.infrastructure.core.data.EnumOptionData;
import org.apache.fineract.infrastructure.dataqueries.data.DatatableData;
import org.apache.fineract.organisation.office.data.OfficeData;
import org.apache.fineract.organisation.staff.data.StaffData;
import org.apache.fineract.portfolio.address.data.AddressData;
import org.apache.fineract.portfolio.group.data.GroupGeneralData;
import org.apache.fineract.portfolio.savings.data.SavingsAccountData;
import org.apache.fineract.portfolio.savings.data.SavingsProductData;
import org.joda.time.LocalDate;

/**
 * Immutable data object representing client data.
 */
@SuppressWarnings("unused")
final public class ClientData implements Comparable<ClientData> {

    private final Long id;
    private final String accountNo;
    private final String externalId;

    private final EnumOptionData status;
    private final CodeValueData subStatus;

    private final Boolean active;
    private final LocalDate activationDate;

    private final String firstname;
    private final String middlename;
    private final String lastname;
    private final String fullname;
    private final String displayName;
    private final String mobileNo;
	private final String emailAddress;
    private final LocalDate dateOfBirth;
    private final CodeValueData gender;
    private final CodeValueData clientType;
    private final CodeValueData clientClassification;
    private final Boolean isStaff;

    private final Long officeId;
    private final String officeName;
    private final Long transferToOfficeId;
    private final String transferToOfficeName;

    private final Long imageId;
    private final Boolean imagePresent;
    private final Long staffId;
    private final String staffName;
    private final ClientTimelineData timeline;

    private final Long savingsProductId;
    private final String savingsProductName;

    private final Long savingsAccountId;
    private final EnumOptionData legalForm;

    // associations
    private final Collection<GroupGeneralData> groups;

    // template
    private final Collection<OfficeData> officeOptions;
    private final Collection<StaffData> staffOptions;
    private final Collection<CodeValueData> narrations;
    private final Collection<SavingsProductData> savingProductOptions;
    private final Collection<SavingsAccountData> savingAccountOptions;
    private final Collection<CodeValueData> genderOptions;
    private final Collection<CodeValueData> clientTypeOptions;
    private final Collection<CodeValueData> clientClassificationOptions;
    private final Collection<CodeValueData> clientNonPersonConstitutionOptions;
    private final Collection<CodeValueData> clientNonPersonMainBusinessLineOptions;
    private final List<EnumOptionData> clientLegalFormOptions;
    private final ClientFamilyMembersData familyMemberOptions;

    private final ClientNonPersonData clientNonPersonDetails;
<<<<<<< HEAD

    private final AddressData address;
=======
    
    private final Collection<AddressData> address;
>>>>>>> b0fbc6e6

	private final Boolean isAddressEnabled;

    
	private final List<DatatableData> datatables;

    //import fields
    private transient Integer rowIndex;
    private String dateFormat;
    private String locale;
    private Long clientTypeId;
    private Long genderId;
    private Long clientClassificationId;
    private Long legalFormId;
    private LocalDate submittedOnDate;

    public static ClientData importClientEntityInstance(Long legalFormId,Integer rowIndex,String fullname,Long officeId, Long clientTypeId,
            Long clientClassificationId,Long staffId,Boolean active,LocalDate activationDate,LocalDate submittedOnDate,
            String externalId,LocalDate dateOfBirth,String mobileNo,ClientNonPersonData clientNonPersonDetails,
            Collection<AddressData> address,String locale,String dateFormat){
        return  new ClientData(legalFormId,rowIndex,fullname, null, null, null, submittedOnDate,activationDate,active, externalId,
        		officeId, staffId,mobileNo,dateOfBirth,clientTypeId, null,clientClassificationId,null,
        		address,clientNonPersonDetails, locale,dateFormat);
    }

    public static ClientData importClientPersonInstance(Long legalFormId,Integer rowIndex,String firstName,String lastName,String middleName,
            LocalDate submittedOn,LocalDate activationDate,Boolean active,String externalId,Long officeId,
            Long staffId,String mobileNo, LocalDate dob,Long clientTypeId,Long genderId,
            Long clientClassificationId, Boolean isStaff, Collection<AddressData> address,String locale,String dateFormat){

        return new ClientData(legalFormId,rowIndex, null, firstName,lastName,middleName,submittedOn,activationDate,active,externalId,
                officeId,staffId,mobileNo,dob,clientTypeId,genderId,clientClassificationId,isStaff,address, null, locale,dateFormat);
    }

    public static ClientData emptyInstance(Long clientId) {
    		return lookup(clientId, null, null, null);
    }

    private ClientData(Long legalFormId,Integer rowIndex, String fullname, String firstname,String lastname,String middlename,
            LocalDate submittedOn,LocalDate activationDate,Boolean active,String externalId,Long officeId,
            Long staffId,String mobileNo, LocalDate dob,Long clientTypeId,Long genderId,
            Long clientClassificationId,Boolean isStaff, Collection<AddressData> address, ClientNonPersonData clientNonPersonDetails,
            String locale,String dateFormat ) {
        this.rowIndex=rowIndex;
        this.dateFormat=dateFormat;
        this.locale= locale;
        this.firstname = firstname;
        this.lastname = lastname;
        this.middlename = middlename;
        this.fullname = fullname;
        this.activationDate=activationDate;
        this.submittedOnDate=submittedOn;
        this.active=active;
        this.externalId=externalId;
        this.officeId=officeId;
        this.staffId=staffId;
        this.legalFormId=legalFormId;
        this.mobileNo=mobileNo;
        this.dateOfBirth=dob;
        this.clientTypeId=clientTypeId;
        this.genderId=genderId;
        this.clientClassificationId=clientClassificationId;
        this.isStaff=isStaff;
        this.address=address;
        this.id = null;
        this.accountNo = null;
        this.status = null;
        this.subStatus = null;
        this.displayName = null;
        this.gender = null;
        this.clientType = null;
        this.clientClassification = null;
        this.officeName = null;
        this.transferToOfficeId = null;
        this.transferToOfficeName =null;
        this.imageId = null;
        this.imagePresent = null;
        this.staffName = null;
        this.timeline = null;
        this.savingsProductId = null;
        this.savingsProductName = null;
        this.savingsAccountId =null;
        this.legalForm = null;
        this.groups = null;
        this.officeOptions = null;
        this.staffOptions = null;
        this.narrations = null;
        this.savingProductOptions = null;
        this.savingAccountOptions = null;
        this.genderOptions = null;
        this.clientTypeOptions = null;
        this.clientClassificationOptions = null;
        this.clientNonPersonConstitutionOptions = null;
        this.clientNonPersonMainBusinessLineOptions = null;
        this.clientLegalFormOptions = null;
        this.clientNonPersonDetails = null;
        this.isAddressEnabled =null;
        this.datatables = null;
        this.familyMemberOptions=null;
        this.emailAddress = null;
    }



    public Integer getRowIndex() {
        return rowIndex;
    }

    public Long getSavingsAccountId() {
        return savingsAccountId;
    }

    public Long getId(){return id;}

    public String getOfficeName() {
        return officeName;
    }

    public static ClientData template(final Long officeId, final LocalDate joinedDate, final Collection<OfficeData> officeOptions,
            final Collection<StaffData> staffOptions, final Collection<CodeValueData> narrations,
            final Collection<CodeValueData> genderOptions, final Collection<SavingsProductData> savingProductOptions,
            final Collection<CodeValueData> clientTypeOptions, final Collection<CodeValueData> clientClassificationOptions, final Collection<CodeValueData> clientNonPersonConstitutionOptions,
            final Collection<CodeValueData> clientNonPersonMainBusinessLineOptions, final List<EnumOptionData> clientLegalFormOptions,final ClientFamilyMembersData familyMemberOptions, final Collection<AddressData> address,
            final Boolean isAddressEnabled, final List<DatatableData> datatables) {
        final String accountNo = null;
        final EnumOptionData status = null;
        final CodeValueData subStatus = null;
        final String officeName = null;
        final Long transferToOfficeId = null;
        final String transferToOfficeName = null;
        final Long id = null;
        final String firstname = null;
        final String middlename = null;
        final String lastname = null;
        final String fullname = null;
        final String displayName = null;
        final String externalId = null;
        final String mobileNo = null;
		final String emailAddress = null;
        final LocalDate dateOfBirth = null;
        final CodeValueData gender = null;
        final Long imageId = null;
        final Long staffId = null;
        final String staffName = null;
        final Collection<GroupGeneralData> groups = null;
        final ClientTimelineData timeline = null;
        final Long savingsProductId = null;
        final String savingsProductName = null;
        final Long savingsAccountId = null;
        final Collection<SavingsAccountData> savingAccountOptions = null;
        final CodeValueData clientType = null;
        final CodeValueData clientClassification = null;
        final EnumOptionData legalForm = null;
		final Boolean isStaff = false;
        final ClientNonPersonData clientNonPersonDetails = null;
        return new ClientData(accountNo, status, subStatus, officeId, officeName, transferToOfficeId, transferToOfficeName, id, firstname,
                middlename, lastname, fullname, displayName, externalId, mobileNo, emailAddress, dateOfBirth, gender, joinedDate, imageId, staffId,
                staffName, officeOptions, groups, staffOptions, narrations, genderOptions, timeline, savingProductOptions,
                savingsProductId, savingsProductName, savingsAccountId, savingAccountOptions, clientType, clientClassification,
                clientTypeOptions, clientClassificationOptions, clientNonPersonConstitutionOptions, clientNonPersonMainBusinessLineOptions,
                clientNonPersonDetails, clientLegalFormOptions,familyMemberOptions, legalForm,address, isAddressEnabled, datatables, isStaff);

    }

    public static ClientData templateOnTop(final ClientData clientData, final ClientData templateData) {

        return new ClientData(clientData.accountNo, clientData.status, clientData.subStatus, clientData.officeId, clientData.officeName,
                clientData.transferToOfficeId, clientData.transferToOfficeName, clientData.id, clientData.firstname, clientData.middlename,
                clientData.lastname, clientData.fullname, clientData.displayName, clientData.externalId, clientData.mobileNo, clientData.emailAddress,
                clientData.dateOfBirth, clientData.gender, clientData.activationDate, clientData.imageId, clientData.staffId,
                clientData.staffName, templateData.officeOptions, clientData.groups, templateData.staffOptions, templateData.narrations,
                templateData.genderOptions, clientData.timeline, templateData.savingProductOptions, clientData.savingsProductId,
                clientData.savingsProductName, clientData.savingsAccountId, clientData.savingAccountOptions, clientData.clientType,
                clientData.clientClassification, templateData.clientTypeOptions, templateData.clientClassificationOptions,
                templateData.clientNonPersonConstitutionOptions, templateData.clientNonPersonMainBusinessLineOptions, clientData.clientNonPersonDetails,
                templateData.clientLegalFormOptions,templateData.familyMemberOptions, clientData.legalForm, clientData.address,clientData.isAddressEnabled, null, clientData.isStaff);

    }

    public static ClientData templateWithSavingAccountOptions(final ClientData clientData,
            final Collection<SavingsAccountData> savingAccountOptions) {

        return new ClientData(clientData.accountNo, clientData.status, clientData.subStatus, clientData.officeId, clientData.officeName,
                clientData.transferToOfficeId, clientData.transferToOfficeName, clientData.id, clientData.firstname, clientData.middlename,
                clientData.lastname, clientData.fullname, clientData.displayName, clientData.externalId, clientData.mobileNo, clientData.emailAddress,
                clientData.dateOfBirth, clientData.gender, clientData.activationDate, clientData.imageId, clientData.staffId,
                clientData.staffName, clientData.officeOptions, clientData.groups, clientData.staffOptions, clientData.narrations,
                clientData.genderOptions, clientData.timeline, clientData.savingProductOptions, clientData.savingsProductId,
                clientData.savingsProductName, clientData.savingsAccountId, savingAccountOptions, clientData.clientType,
                clientData.clientClassification, clientData.clientTypeOptions, clientData.clientClassificationOptions,
                clientData.clientNonPersonConstitutionOptions, clientData.clientNonPersonMainBusinessLineOptions, clientData.clientNonPersonDetails,
                clientData.clientLegalFormOptions,clientData.familyMemberOptions, clientData.legalForm,clientData.address, clientData.isAddressEnabled, null, clientData.isStaff);

    }

    public static ClientData setParentGroups(final ClientData clientData, final Collection<GroupGeneralData> parentGroups) {
        return new ClientData(clientData.accountNo, clientData.status, clientData.subStatus, clientData.officeId, clientData.officeName,
                clientData.transferToOfficeId, clientData.transferToOfficeName, clientData.id, clientData.firstname, clientData.middlename,
                clientData.lastname, clientData.fullname, clientData.displayName, clientData.externalId, clientData.mobileNo, clientData.emailAddress,
                clientData.dateOfBirth, clientData.gender, clientData.activationDate, clientData.imageId, clientData.staffId,
                clientData.staffName, clientData.officeOptions, parentGroups, clientData.staffOptions, null, null, clientData.timeline,
                clientData.savingProductOptions, clientData.savingsProductId, clientData.savingsProductName, clientData.savingsAccountId,
                clientData.savingAccountOptions, clientData.clientType, clientData.clientClassification, clientData.clientTypeOptions,
                clientData.clientClassificationOptions, clientData.clientNonPersonConstitutionOptions, clientData.clientNonPersonMainBusinessLineOptions,
                clientData.clientNonPersonDetails, clientData.clientLegalFormOptions,clientData.familyMemberOptions, clientData.legalForm,clientData.address,
				clientData.isAddressEnabled, null, clientData.isStaff);

    }

    public static ClientData clientIdentifier(final Long id, final String accountNo, final String firstname, final String middlename,
            final String lastname, final String fullname, final String displayName, final Long officeId, final String officeName) {

        final Long transferToOfficeId = null;
        final String transferToOfficeName = null;
        final String externalId = null;
        final String mobileNo = null;
		final String emailAddress = null;
        final LocalDate dateOfBirth = null;
        final CodeValueData gender = null;
        final LocalDate activationDate = null;
        final Long imageId = null;
        final Long staffId = null;
        final String staffName = null;
        final Collection<OfficeData> allowedOffices = null;
        final Collection<GroupGeneralData> groups = null;
        final Collection<StaffData> staffOptions = null;
        final Collection<CodeValueData> closureReasons = null;
        final Collection<CodeValueData> genderOptions = null;
        final ClientTimelineData timeline = null;
        final Collection<SavingsProductData> savingProductOptions = null;
        final Long savingsProductId = null;
        final String savingsProductName = null;
        final Long savingsAccountId = null;
        final Collection<SavingsAccountData> savingAccountOptions = null;
        final CodeValueData clientType = null;
        final CodeValueData clientClassification = null;
        final Collection<CodeValueData> clientTypeOptions = null;
        final Collection<CodeValueData> clientClassificationOptions = null;
        final Collection<CodeValueData> clientNonPersonConstitutionOptions = null;
        final Collection<CodeValueData> clientNonPersonMainBusinessLineOptions = null;
        final List<EnumOptionData> clientLegalFormOptions = null;
        final ClientFamilyMembersData familyMemberOptions=null;
        final EnumOptionData status = null;
        final CodeValueData subStatus = null;
        final EnumOptionData legalForm = null;
		final Boolean isStaff = false;
        final ClientNonPersonData clientNonPerson = null;
        return new ClientData(accountNo, status, subStatus, officeId, officeName, transferToOfficeId, transferToOfficeName, id, firstname,
                middlename, lastname, fullname, displayName, externalId, mobileNo, emailAddress, dateOfBirth, gender, activationDate, imageId, staffId,
                staffName, allowedOffices, groups, staffOptions, closureReasons, genderOptions, timeline, savingProductOptions,
                savingsProductId, savingsProductName, savingsAccountId, savingAccountOptions, clientType, clientClassification,
                clientTypeOptions, clientClassificationOptions, clientNonPersonConstitutionOptions, clientNonPersonMainBusinessLineOptions,
                clientNonPerson, clientLegalFormOptions,familyMemberOptions, legalForm,null,null, null, isStaff);
    }

    public static ClientData lookup(final Long id, final String displayName, final Long officeId, final String officeName) {
        final String accountNo = null;
        final EnumOptionData status = null;
        final CodeValueData subStatus = null;
        final Long transferToOfficeId = null;
        final String transferToOfficeName = null;
        final String firstname = null;
        final String middlename = null;
        final String lastname = null;
        final String fullname = null;
        final String externalId = null;
        final String mobileNo = null;
		final String emailAddress = null;
        final LocalDate dateOfBirth = null;
        final CodeValueData gender = null;
        final LocalDate activationDate = null;
        final Long imageId = null;
        final Long staffId = null;
        final String staffName = null;
        final Collection<OfficeData> allowedOffices = null;
        final Collection<GroupGeneralData> groups = null;
        final Collection<StaffData> staffOptions = null;
        final Collection<CodeValueData> closureReasons = null;
        final Collection<CodeValueData> genderOptions = null;
        final ClientTimelineData timeline = null;
        final Collection<SavingsProductData> savingProductOptions = null;
        final Long savingsProductId = null;
        final String savingsProductName = null;
        final Long savingsAccountId = null;
        final Collection<SavingsAccountData> savingAccountOptions = null;
        final CodeValueData clientType = null;
        final CodeValueData clientClassification = null;
        final Collection<CodeValueData> clientTypeOptions = null;
        final Collection<CodeValueData> clientClassificationOptions = null;
        final Collection<CodeValueData> clientNonPersonConstitutionOptions = null;
        final Collection<CodeValueData> clientNonPersonMainBusinessLineOptions = null;
        final List<EnumOptionData> clientLegalFormOptions = null;
        final ClientFamilyMembersData familyMemberOptions=null;
        final EnumOptionData legalForm = null;
		final Boolean isStaff = false;
        final ClientNonPersonData clientNonPerson = null;
        return new ClientData(accountNo, status, subStatus, officeId, officeName, transferToOfficeId, transferToOfficeName, id, firstname,
                middlename, lastname, fullname, displayName, externalId, mobileNo, emailAddress, dateOfBirth, gender, activationDate, imageId, staffId,
                staffName, allowedOffices, groups, staffOptions, closureReasons, genderOptions, timeline, savingProductOptions,
                savingsProductId, savingsProductName, savingsAccountId, savingAccountOptions, clientType, clientClassification,
                clientTypeOptions, clientClassificationOptions, clientNonPersonConstitutionOptions, clientNonPersonMainBusinessLineOptions,
                clientNonPerson, clientLegalFormOptions,familyMemberOptions, legalForm,null,null, null, isStaff);

    }

    public static ClientData instance(final Long id, final String displayName){
    	 final Long officeId = null;
    	 final String officeName = null;
    	 return lookup(id, displayName, officeId, officeName);
    }

    public static ClientData instance(final String accountNo, final EnumOptionData status, final CodeValueData subStatus,
            final Long officeId, final String officeName, final Long transferToOfficeId, final String transferToOfficeName, final Long id,
            final String firstname, final String middlename, final String lastname, final String fullname, final String displayName,
            final String externalId, final String mobileNo, final String emailAddress, final LocalDate dateOfBirth, final CodeValueData gender,
            final LocalDate activationDate, final Long imageId, final Long staffId, final String staffName,
            final ClientTimelineData timeline, final Long savingsProductId, final String savingsProductName, final Long savingsAccountId,
            final CodeValueData clientType, final CodeValueData clientClassification, final EnumOptionData legalForm, final ClientNonPersonData clientNonPerson, final Boolean isStaff) {

        final Collection<OfficeData> allowedOffices = null;
        final Collection<GroupGeneralData> groups = null;
        final Collection<StaffData> staffOptions = null;
        final Collection<CodeValueData> closureReasons = null;
        final Collection<CodeValueData> genderOptions = null;
        final Collection<SavingsProductData> savingProductOptions = null;
        final Collection<CodeValueData> clientTypeOptions = null;
        final Collection<CodeValueData> clientClassificationOptions = null;
        final Collection<CodeValueData> clientNonPersonConstitutionOptions = null;
        final Collection<CodeValueData> clientNonPersonMainBusinessLineOptions = null;
        final List<EnumOptionData> clientLegalFormOptions = null;
        final ClientFamilyMembersData familyMemberOptions=null;
        return new ClientData(accountNo, status, subStatus, officeId, officeName, transferToOfficeId, transferToOfficeName, id, firstname,
                middlename, lastname, fullname, displayName, externalId, mobileNo, emailAddress, dateOfBirth, gender, activationDate, imageId, staffId,
                staffName, allowedOffices, groups, staffOptions, closureReasons, genderOptions, timeline, savingProductOptions,
                savingsProductId, savingsProductName, savingsAccountId, null, clientType, clientClassification, clientTypeOptions,
                clientClassificationOptions, clientNonPersonConstitutionOptions, clientNonPersonMainBusinessLineOptions, clientNonPerson,
                clientLegalFormOptions,familyMemberOptions, legalForm,null,null, null, isStaff);

    }

    private ClientData(final String accountNo, final EnumOptionData status, final CodeValueData subStatus, final Long officeId,
            final String officeName, final Long transferToOfficeId, final String transferToOfficeName, final Long id,
            final String firstname, final String middlename, final String lastname, final String fullname, final String displayName,
            final String externalId, final String mobileNo, final String emailAddress, final LocalDate dateOfBirth, final CodeValueData gender,
            final LocalDate activationDate, final Long imageId, final Long staffId, final String staffName,
            final Collection<OfficeData> allowedOffices, final Collection<GroupGeneralData> groups,
            final Collection<StaffData> staffOptions, final Collection<CodeValueData> narrations,
            final Collection<CodeValueData> genderOptions, final ClientTimelineData timeline,
            final Collection<SavingsProductData> savingProductOptions, final Long savingsProductId, final String savingsProductName,
            final Long savingsAccountId, final Collection<SavingsAccountData> savingAccountOptions, final CodeValueData clientType,
            final CodeValueData clientClassification, final Collection<CodeValueData> clientTypeOptions,
            final Collection<CodeValueData> clientClassificationOptions, final Collection<CodeValueData> clientNonPersonConstitutionOptions,
            final Collection<CodeValueData> clientNonPersonMainBusinessLineOptions, final ClientNonPersonData clientNonPerson,
            final List<EnumOptionData> clientLegalFormOptions,final ClientFamilyMembersData familyMemberOptions, final EnumOptionData legalForm, final Collection<AddressData> address,
            final Boolean isAddressEnabled, final List<DatatableData> datatables, final Boolean isStaff) {
        this.accountNo = accountNo;
        this.status = status;
        if (status != null) {
            this.active = status.getId().equals(300L);
        } else {
            this.active = null;
        }
        this.subStatus = subStatus;
        this.officeId = officeId;
        this.officeName = officeName;
        this.transferToOfficeId = transferToOfficeId;
        this.transferToOfficeName = transferToOfficeName;
        this.id = id;
        this.firstname = StringUtils.defaultIfEmpty(firstname, null);
        this.middlename = StringUtils.defaultIfEmpty(middlename, null);
        this.lastname = StringUtils.defaultIfEmpty(lastname, null);
        this.fullname = StringUtils.defaultIfEmpty(fullname, null);
        this.displayName = StringUtils.defaultIfEmpty(displayName, null);
        this.externalId = StringUtils.defaultIfEmpty(externalId, null);
        this.mobileNo = StringUtils.defaultIfEmpty(mobileNo, null);
		this.emailAddress = StringUtils.defaultIfEmpty(emailAddress, null);
        this.activationDate = activationDate;
        this.dateOfBirth = dateOfBirth;
        this.gender = gender;
        this.clientClassification = clientClassification;
        this.clientType = clientType;
        this.imageId = imageId;
        if (imageId != null) {
            this.imagePresent = Boolean.TRUE;
        } else {
            this.imagePresent = null;
        }
        this.staffId = staffId;
        this.staffName = staffName;

        // associations
        this.groups = groups;

        // template
        this.officeOptions = allowedOffices;
        this.staffOptions = staffOptions;
        this.narrations = narrations;

        this.genderOptions = genderOptions;
        this.clientClassificationOptions = clientClassificationOptions;
        this.clientTypeOptions = clientTypeOptions;

        this.clientNonPersonConstitutionOptions = clientNonPersonConstitutionOptions;
        this.clientNonPersonMainBusinessLineOptions = clientNonPersonMainBusinessLineOptions;
        this.clientLegalFormOptions = clientLegalFormOptions;
        this.familyMemberOptions=familyMemberOptions;

        this.timeline = timeline;
        this.savingProductOptions = savingProductOptions;
        this.savingsProductId = savingsProductId;
        this.savingsProductName = savingsProductName;
        this.savingsAccountId = savingsAccountId;
        this.savingAccountOptions = savingAccountOptions;
        this.legalForm = legalForm;
		this.isStaff = isStaff;
        this.clientNonPersonDetails = clientNonPerson;

      	this.address = address;
		this.isAddressEnabled = isAddressEnabled;
        this.datatables = datatables;

    }

    public Long id() {
        return this.id;
    }

    public String displayName() {
        return this.displayName;
    }

    public String accountNo() {
    	return this.accountNo;
    }

    public Long officeId() {
        return this.officeId;
    }

    public String officeName() {
        return this.officeName;
    }

    public Long getImageId() {
        return this.imageId;
    }

    public Boolean getImagePresent() {
        return this.imagePresent;
    }

    public ClientTimelineData getTimeline() {
        return this.timeline;
    }

    @Override
    public int compareTo(final ClientData obj) {
        if (obj == null) { return -1; }
        return new CompareToBuilder() //
                .append(this.id, obj.id) //
                .append(this.displayName, obj.displayName) //
                .append(this.mobileNo, obj.mobileNo) //
				.append(this.emailAddress, obj.emailAddress) //
                .toComparison();
    }

    @Override
    public boolean equals(final Object obj) {
        if (obj == null) { return false; }
        if (obj == this) { return true; }
        if (obj.getClass() != getClass()) { return false; }
        final ClientData rhs = (ClientData) obj;
        return new EqualsBuilder() //
                .append(this.id, rhs.id) //
                .append(this.displayName, rhs.displayName) //
                .append(this.mobileNo, rhs.mobileNo) //
				.append(this.emailAddress, rhs.emailAddress) //
                .isEquals();
    }

    @Override
    public int hashCode() {
        return new HashCodeBuilder(17, 37) //
                .append(this.id) //
                .append(this.displayName) //
                .toHashCode();
    }

    public String getExternalId() {
        return this.externalId;
    }

    public String getFirstname() {
        return this.firstname;
    }

    public String getLastname() {
        return this.lastname;
    }

    public LocalDate getActivationDate() {
        return this.activationDate;
    }

    public Boolean getIsAddressEnabled() {
		return this.isAddressEnabled;
	}
}<|MERGE_RESOLUTION|>--- conflicted
+++ resolved
@@ -100,13 +100,8 @@
     private final ClientFamilyMembersData familyMemberOptions;
 
     private final ClientNonPersonData clientNonPersonDetails;
-<<<<<<< HEAD
-
-    private final AddressData address;
-=======
     
     private final Collection<AddressData> address;
->>>>>>> b0fbc6e6
 
 	private final Boolean isAddressEnabled;
 
