--- conflicted
+++ resolved
@@ -101,12 +101,8 @@
 	</bean>
 
 	<import resource="spmContext.xml"/>
-<<<<<<< HEAD
 
 	<import resource="swagger.xml"/>
 
-	<import resource="notificationContext.xml"/>
 
-=======
->>>>>>> 9b5c913a
 </beans>