--- conflicted
+++ resolved
@@ -123,12 +123,8 @@
             final Integer currencyDigits = JdbcSupport.getInteger(rs, "currencyDigits");
             final Integer inMultiplesOf = JdbcSupport.getInteger(rs, "inMultiplesOf");
 
-<<<<<<< HEAD
-            final CurrencyData currencyData = new CurrencyData(currencyCode, currencyName, currencyDigits, inMultiplesOf, currencyDisplaySymbol,
-=======
-            CurrencyData currencyData = new CurrencyData(currencyCode, currencyName, currencyDigits, inMultiplesOf, currencyDisplaySymbol,
->>>>>>> aaaba187
-                    currencyNameCode);
+            final CurrencyData currencyData = new CurrencyData(currencyCode, currencyName, currencyDigits, inMultiplesOf,
+                    currencyDisplaySymbol, currencyNameCode);
 
             final BigDecimal transactionAmount = rs.getBigDecimal("transactionAmount");
             final String description = rs.getString("description");
@@ -138,29 +134,18 @@
         }
     }
 
-    @Override
-<<<<<<< HEAD
+    /** TODO: Vishwas This change breaks caching, need to have a relook **/
+    @Override
     @Cacheable(value = "offices", key = "T(org.mifosplatform.infrastructure.core.service.ThreadLocalContextUtil).getTenant().getTenantIdentifier().concat(#root.target.context.authenticatedUser().getOffice().getHierarchy()+'of')")
-    public Collection<OfficeData> retrieveAllOffices() {
-=======
     public Collection<OfficeData> retrieveAllOffices(boolean includeAllOffices) {
->>>>>>> aaaba187
-
         final AppUser currentUser = this.context.authenticatedUser();
-
-<<<<<<< HEAD
         final String hierarchy = currentUser.getOffice().getHierarchy();
-        final String hierarchySearchString = hierarchy + "%";
-=======
-        String hierarchy = currentUser.getOffice().getHierarchy();
         String hierarchySearchString = null;
         if (includeAllOffices) {
             hierarchySearchString = "." + "%";
         } else {
             hierarchySearchString = hierarchy + "%";
         }
->>>>>>> aaaba187
-
         final OfficeMapper rm = new OfficeMapper();
         final String sql = "select " + rm.officeSchema() + "where o.hierarchy like ? order by o.hierarchy";
 
@@ -260,7 +245,7 @@
     }
 
     @Override
-    @Cacheable(value = "tenantsById", key="#tenantIdentifier")
+    @Cacheable(value = "tenantsById", key = "#tenantIdentifier")
     public MifosPlatformTenant loadTenantById(final String tenantIdentifier) {
 
         try {
