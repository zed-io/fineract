--- conflicted
+++ resolved
@@ -4,7 +4,6 @@
  * You can obtain one at http://mozilla.org/MPL/2.0/.
  */
 package org.mifosplatform.commands.domain;
-
 
 public class CommandWrapper {
 
@@ -145,10 +144,6 @@
     public boolean isUpdateDatatable() {
         return this.actionName.equalsIgnoreCase("UPDATE") && this.href.startsWith("/datatables/") && this.entityId == null;
     }
-    public boolean isRegisterDatatable() {
-        return this.actionName.equalsIgnoreCase("REGISTER") && this.href.startsWith("/datatables/") && this.entityId == null;
-    }
-
 
     public String getTaskPermissionName() {
         return this.taskPermissionName;
@@ -719,7 +714,6 @@
         return this.entityName.equalsIgnoreCase("CACHE");
     }
 
-<<<<<<< HEAD
     // Begin - Deposit product
     public boolean isFixedDepositProductResource() {
         return this.entityName.equalsIgnoreCase("FIXEDDEPOSITPRODUCT");
@@ -843,25 +837,31 @@
     public boolean isOfficeToGLAccountMapping() {
         return this.entityName.equalsIgnoreCase("OFFICEGLACCOUNT");
     }
-=======
+
+    public boolean isRegisterDatatable() {
+        return this.actionName.equalsIgnoreCase("REGISTER") && this.href.startsWith("/datatables/") && this.entityId == null;
+    }
+
     public boolean isLikelihoodResource() {
         return this.entityName.equalsIgnoreCase("Likelihood");
     }
+
     public boolean isSurveyResource() {
 
         return this.href.startsWith("/survey/");
 
     }
+
     public boolean isUpdateLikelihood() {
         return this.actionName.equalsIgnoreCase("UPDATE");
     }
+
     public boolean isRegisterSurvey() {
         return this.actionName.equalsIgnoreCase("REGISTER");
     }
+
     public boolean isFullFilSurvey() {
         return this.actionName.equalsIgnoreCase("CREATE");
     }
 
-
->>>>>>> 1ca510b0
 }