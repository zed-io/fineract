/**
 * This Source Code Form is subject to the terms of the Mozilla Public
 * License, v. 2.0. If a copy of the MPL was not distributed with this file,
 * You can obtain one at http://mozilla.org/MPL/2.0/.
 */
package org.mifosplatform.commands.service;

import java.util.Map;

import org.joda.time.DateTime;
import org.mifosplatform.commands.domain.CommandSource;
import org.mifosplatform.commands.domain.CommandSourceRepository;
import org.mifosplatform.commands.domain.CommandWrapper;
import org.mifosplatform.commands.exception.RollbackTransactionAsCommandIsNotApprovedByCheckerException;
import org.mifosplatform.commands.exception.UnsupportedCommandException;
import org.mifosplatform.commands.handler.NewCommandSourceHandler;
import org.mifosplatform.infrastructure.configuration.domain.ConfigurationDomainService;
import org.mifosplatform.infrastructure.core.api.JsonCommand;
import org.mifosplatform.infrastructure.core.data.CommandProcessingResult;
import org.mifosplatform.infrastructure.core.data.CommandProcessingResultBuilder;
import org.mifosplatform.infrastructure.core.serialization.ToApiJsonSerializer;
import org.mifosplatform.infrastructure.security.service.PlatformSecurityContext;
import org.mifosplatform.useradministration.domain.AppUser;
import org.springframework.beans.factory.annotation.Autowired;
import org.springframework.context.ApplicationContext;
import org.springframework.stereotype.Service;
import org.springframework.transaction.annotation.Transactional;

@Service
public class SynchronousCommandProcessingService implements CommandProcessingService {

    private PlatformSecurityContext context;
    private final ApplicationContext applicationContext;
    private final ToApiJsonSerializer<Map<String, Object>> toApiJsonSerializer;
    private CommandSourceRepository commandSourceRepository;
    private final ConfigurationDomainService configurationDomainService;

    @Autowired
    public SynchronousCommandProcessingService(final PlatformSecurityContext context, final ApplicationContext applicationContext,
            final ToApiJsonSerializer<Map<String, Object>> toApiJsonSerializer, final CommandSourceRepository commandSourceRepository,
            final ConfigurationDomainService configurationDomainService) {
        this.context = context;
        this.context = context;
        this.applicationContext = applicationContext;
        this.toApiJsonSerializer = toApiJsonSerializer;
        this.commandSourceRepository = commandSourceRepository;
        this.commandSourceRepository = commandSourceRepository;
        this.configurationDomainService = configurationDomainService;
    }

    @Transactional
    @Override
    public CommandProcessingResult processAndLogCommand(final CommandWrapper wrapper, final JsonCommand command,
            final boolean isApprovedByChecker) {

        final boolean rollbackTransaction = this.configurationDomainService.isMakerCheckerEnabledForTask(wrapper.taskPermissionName())
                && !isApprovedByChecker;

        final NewCommandSourceHandler handler = findCommandHandler(wrapper);
        final CommandProcessingResult result = handler.processCommand(command);

        final AppUser maker = this.context.authenticatedUser();

        CommandSource commandSourceResult = null;
        if (command.commandId() != null) {
            commandSourceResult = this.commandSourceRepository.findOne(command.commandId());
            commandSourceResult.markAsChecked(maker, DateTime.now());
        } else {
            commandSourceResult = CommandSource.fullEntryFrom(wrapper, command, maker);
        }
        commandSourceResult.updateResourceId(result.resourceId());
        commandSourceResult.updateForAudit(result.getOfficeId(), result.getGroupId(), result.getClientId(), result.getLoanId(),
                result.getSavingsId(), result.getProductId());

        String changesOnlyJson = null;
        if (result.hasChanges()) {
            changesOnlyJson = this.toApiJsonSerializer.serializeResult(result.getChanges());
            commandSourceResult.updateJsonTo(changesOnlyJson);
        }

        if (!result.hasChanges() && wrapper.isUpdateOperation() && !wrapper.isUpdateDatatable()) {
            commandSourceResult.updateJsonTo(null);
        }

        if (commandSourceResult.hasJson()) {
            this.commandSourceRepository.save(commandSourceResult);
        }

        if (rollbackTransaction) { throw new RollbackTransactionAsCommandIsNotApprovedByCheckerException(commandSourceResult); }

        return result;
    }

    @Transactional
    @Override
    public CommandProcessingResult logCommand(final CommandSource commandSourceResult) {

        commandSourceResult.markAsAwaitingApproval();
        this.commandSourceRepository.save(commandSourceResult);

        return new CommandProcessingResultBuilder().withCommandId(commandSourceResult.getId())
                .withEntityId(commandSourceResult.getResourceId()).build();
    }

    private NewCommandSourceHandler findCommandHandler(final CommandWrapper wrapper) {
        NewCommandSourceHandler handler = null;

        if (wrapper.isConfigurationResource()) {
            handler = this.applicationContext.getBean("updateGlobalConfigurationCommandHandler", NewCommandSourceHandler.class);
        } else if (wrapper.isDatatableResource()) {
            if (wrapper.isCreateDatatable()) {
                handler = this.applicationContext.getBean("createDatatableCommandHandler", NewCommandSourceHandler.class);
            } else if (wrapper.isDeleteDatatable()) {
                handler = this.applicationContext.getBean("deleteDatatableCommandHandler", NewCommandSourceHandler.class);
            } else if (wrapper.isUpdateDatatable()) {
                handler = this.applicationContext.getBean("updateDatatableCommandHandler", NewCommandSourceHandler.class);
            } else if (wrapper.isCreate()) {
                handler = this.applicationContext.getBean("createDatatableEntryCommandHandler", NewCommandSourceHandler.class);
            } else if (wrapper.isUpdateMultiple()) {
                handler = this.applicationContext.getBean("updateOneToManyDatatableEntryCommandHandler", NewCommandSourceHandler.class);
            } else if (wrapper.isUpdateOneToOne()) {
                handler = this.applicationContext.getBean("updateOneToOneDatatableEntryCommandHandler", NewCommandSourceHandler.class);
            } else if (wrapper.isDeleteMultiple()) {
                handler = this.applicationContext.getBean("deleteOneToManyDatatableEntryCommandHandler", NewCommandSourceHandler.class);
            } else if (wrapper.isDeleteOneToOne()) {
                handler = this.applicationContext.getBean("deleteOneToOneDatatableEntryCommandHandler", NewCommandSourceHandler.class);
            } else {
                throw new UnsupportedCommandException(wrapper.commandName());
            }
        } else if (wrapper.isNoteResource()) {
            if (wrapper.isCreate()) {
                handler = this.applicationContext.getBean("createNoteCommandHandler", NewCommandSourceHandler.class);
            } else if (wrapper.isUpdate()) {
                handler = this.applicationContext.getBean("updateNoteCommandHandler", NewCommandSourceHandler.class);
            } else if (wrapper.isDelete()) {
                handler = this.applicationContext.getBean("deleteNoteCommandHandler", NewCommandSourceHandler.class);
            } else {
                throw new UnsupportedCommandException(wrapper.commandName());
            }
        } else if (wrapper.isClientIdentifierResource()) {

            if (wrapper.isCreate()) {
                handler = this.applicationContext.getBean("createClientIdentifierCommandHandler", NewCommandSourceHandler.class);
            } else if (wrapper.isUpdate()) {
                handler = this.applicationContext.getBean("updateClientIdentifierCommandHandler", NewCommandSourceHandler.class);
            } else if (wrapper.isDelete()) {
                handler = this.applicationContext.getBean("deleteClientIdentifierCommandHandler", NewCommandSourceHandler.class);
            } else {
                throw new UnsupportedCommandException(wrapper.commandName());
            }
        } else if (wrapper.isClientResource() && !wrapper.isClientNoteResource() && !wrapper.isClientIdentifierResource()) {
            if (wrapper.isCreate()) {
                handler = this.applicationContext.getBean("createClientCommandHandler", NewCommandSourceHandler.class);
            } else if (wrapper.isUpdate()) {
                handler = this.applicationContext.getBean("updateClientCommandHandler", NewCommandSourceHandler.class);
            } else if (wrapper.isDelete()) {
                handler = this.applicationContext.getBean("deleteClientCommandHandler", NewCommandSourceHandler.class);
            } else if (wrapper.isClientActivation()) {
                handler = this.applicationContext.getBean("activateClientCommandHandler", NewCommandSourceHandler.class);
            } else if (wrapper.isClientUnassignStaff()) {
                handler = this.applicationContext.getBean("unassignClientStaffCommandHandler", NewCommandSourceHandler.class);
            } else if (wrapper.isClientAssignStaff()) {
                handler = this.applicationContext.getBean("assignClientStaffCommandHandler", NewCommandSourceHandler.class);
            } else if (wrapper.isClientClose()) {
                handler = this.applicationContext.getBean("closeClientCommandHandler", NewCommandSourceHandler.class);
            } else {
                throw new UnsupportedCommandException(wrapper.commandName());
            }
            // end of client
        } else if (wrapper.isUpdateRolePermissions()) {
            handler = this.applicationContext.getBean("updateRolePermissionsCommandHandler", NewCommandSourceHandler.class);
        } else if (wrapper.isPermissionResource()) {
            handler = this.applicationContext.getBean("updateMakerCheckerPermissionsCommandHandler", NewCommandSourceHandler.class);
        } else if (wrapper.isRoleResource()) {

            if (wrapper.isCreate()) {
                handler = this.applicationContext.getBean("createRoleCommandHandler", NewCommandSourceHandler.class);
            } else if (wrapper.isUpdate()) {
                handler = this.applicationContext.getBean("updateRoleCommandHandler", NewCommandSourceHandler.class);
            } else {
                throw new UnsupportedCommandException(wrapper.commandName());
            }

        } else if (wrapper.isUserResource()) {
            if (wrapper.isCreate()) {
                handler = this.applicationContext.getBean("createUserCommandHandler", NewCommandSourceHandler.class);
            } else if (wrapper.isUpdate()) {
                handler = this.applicationContext.getBean("updateUserCommandHandler", NewCommandSourceHandler.class);
            } else if (wrapper.isDelete()) {
                handler = this.applicationContext.getBean("deleteUserCommandHandler", NewCommandSourceHandler.class);
            } else {
                throw new UnsupportedCommandException(wrapper.commandName());
            }
        } else if (wrapper.isStaffResource()) {
            if (wrapper.isCreate()) {
                handler = this.applicationContext.getBean("createStaffCommandHandler", NewCommandSourceHandler.class);
            } else if (wrapper.isUpdate()) {
                handler = this.applicationContext.getBean("updateStaffCommandHandler", NewCommandSourceHandler.class);
            } else {
                throw new UnsupportedCommandException(wrapper.commandName());
            }
        } else if (wrapper.isGuarantorResource()) {
            if (wrapper.isCreate()) {
                handler = this.applicationContext.getBean("createGuarantorCommandHandler", NewCommandSourceHandler.class);
            } else if (wrapper.isUpdate()) {
                handler = this.applicationContext.getBean("updateGuarantorCommandHandler", NewCommandSourceHandler.class);
            } else if (wrapper.isDelete()) {
                handler = this.applicationContext.getBean("deleteGuarantorCommandHandler", NewCommandSourceHandler.class);
            } else {
                throw new UnsupportedCommandException(wrapper.commandName());
            }
        } else if (wrapper.isCollateralResource()) {
            if (wrapper.isCreate()) {
                handler = this.applicationContext.getBean("createCollateralCommandHandler", NewCommandSourceHandler.class);
            } else if (wrapper.isUpdate()) {
                handler = this.applicationContext.getBean("updateCollateralCommandHandler", NewCommandSourceHandler.class);
            } else if (wrapper.isDelete()) {
                handler = this.applicationContext.getBean("deleteCollateralCommandHandler", NewCommandSourceHandler.class);
            } else {
                throw new UnsupportedCommandException(wrapper.commandName());
            }
        } else if (wrapper.isCodeResource()) {
            if (wrapper.isCreate()) {
                handler = this.applicationContext.getBean("createCodeCommandHandler", NewCommandSourceHandler.class);
            } else if (wrapper.isUpdate()) {
                handler = this.applicationContext.getBean("updateCodeCommandHandler", NewCommandSourceHandler.class);
            } else if (wrapper.isDelete()) {
                handler = this.applicationContext.getBean("deleteCodeCommandHandler", NewCommandSourceHandler.class);
            } else {
                throw new UnsupportedCommandException(wrapper.commandName());
            }
        } else if (wrapper.isCodeValueResource()) {
            if (wrapper.isCreate()) {
                handler = this.applicationContext.getBean("createCodeValueCommandHandler", NewCommandSourceHandler.class);
            } else if (wrapper.isUpdate()) {
                handler = this.applicationContext.getBean("updateCodeValueCommandHandler", NewCommandSourceHandler.class);
            } else if (wrapper.isDelete()) {
                handler = this.applicationContext.getBean("deleteCodeValueCommandHandler", NewCommandSourceHandler.class);
            } else {
                throw new UnsupportedCommandException(wrapper.commandName());
            }
        } else if (wrapper.isCurrencyResource()) {
            handler = this.applicationContext.getBean("updateCurrencyCommandHandler", NewCommandSourceHandler.class);
        } else if (wrapper.isFundResource()) {
            if (wrapper.isCreate()) {
                handler = this.applicationContext.getBean("createFundCommandHandler", NewCommandSourceHandler.class);
            } else if (wrapper.isUpdate()) {
                handler = this.applicationContext.getBean("updateFundCommandHandler", NewCommandSourceHandler.class);
            } else {
                throw new UnsupportedCommandException(wrapper.commandName());
            }
        } else if (wrapper.isOfficeResource()) {
            if (wrapper.isCreate()) {
                handler = this.applicationContext.getBean("createOfficeCommandHandler", NewCommandSourceHandler.class);
            } else if (wrapper.isUpdate()) {
                handler = this.applicationContext.getBean("updateOfficeCommandHandler", NewCommandSourceHandler.class);
            } else {
                throw new UnsupportedCommandException(wrapper.commandName());
            }
        } else if (wrapper.isOfficeTransactionResource()) {
            if (wrapper.isCreate()) {
                handler = this.applicationContext.getBean("createOfficeTransactionCommandHandler", NewCommandSourceHandler.class);
            } else if (wrapper.isDelete()) {
                handler = this.applicationContext.getBean("deleteOfficeTransactionCommandHandler", NewCommandSourceHandler.class);
            } else {
                throw new UnsupportedCommandException(wrapper.commandName());
            }
        } else if (wrapper.isChargeDefinitionResource()) {
            if (wrapper.isCreate()) {
                handler = this.applicationContext.getBean("createChargeDefinitionCommandHandler", NewCommandSourceHandler.class);
            } else if (wrapper.isUpdate()) {
                handler = this.applicationContext.getBean("updateChargeDefinitionCommandHandler", NewCommandSourceHandler.class);
            } else if (wrapper.isDelete()) {
                handler = this.applicationContext.getBean("deleteChargeDefinitionCommandHandler", NewCommandSourceHandler.class);
            } else {
                throw new UnsupportedCommandException(wrapper.commandName());
            }
        } else if (wrapper.isLoanProductResource()) {
            if (wrapper.isCreate()) {
                handler = this.applicationContext.getBean("createLoanProductCommandHandler", NewCommandSourceHandler.class);
            } else if (wrapper.isUpdate()) {
                handler = this.applicationContext.getBean("updateLoanProductCommandHandler", NewCommandSourceHandler.class);
            } else {
                throw new UnsupportedCommandException(wrapper.commandName());
            }
        } else if (wrapper.isLoanResource()) {
            if (wrapper.isApproveLoanApplication()) {
                handler = this.applicationContext.getBean("loanApplicationApprovalCommandHandler", NewCommandSourceHandler.class);
            } else if (wrapper.isUndoApprovalOfLoanApplication()) {
                handler = this.applicationContext.getBean("loanApplicationApprovalUndoCommandHandler", NewCommandSourceHandler.class);
            } else if (wrapper.isApplicantWithdrawalFromLoanApplication()) {
                handler = this.applicationContext.getBean("loanApplicationWithdrawnByApplicantCommandHandler",
                        NewCommandSourceHandler.class);
            } else if (wrapper.isRejectionOfLoanApplication()) {
                handler = this.applicationContext.getBean("loanApplicationRejectedCommandHandler", NewCommandSourceHandler.class);
            } else if (wrapper.isDisbursementOfLoan()) {
                handler = this.applicationContext.getBean("disburseLoanCommandHandler", NewCommandSourceHandler.class);
            } else if (wrapper.isUndoDisbursementOfLoan()) {
                handler = this.applicationContext.getBean("undoDisbursalLoanCommandHandler", NewCommandSourceHandler.class);
            } else if (wrapper.isLoanRepayment()) {
                handler = this.applicationContext.getBean("loanRepaymentCommandHandler", NewCommandSourceHandler.class);
            } else if (wrapper.isLoanRepaymentAdjustment()) {
                handler = this.applicationContext.getBean("loanRepaymentAdjustmentCommandHandler", NewCommandSourceHandler.class);
            } else if (wrapper.isWaiveInterestPortionOnLoan()) {
                handler = this.applicationContext.getBean("waiveInterestPortionOnLoanCommandHandler", NewCommandSourceHandler.class);
            } else if (wrapper.isLoanWriteOff()) {
                handler = this.applicationContext.getBean("writeOffLoanCommandHandler", NewCommandSourceHandler.class);
            } else if (wrapper.isCloseLoanAsObligationsMet()) {
                handler = this.applicationContext.getBean("closeLoanCommandHandler", NewCommandSourceHandler.class);
            } else if (wrapper.isCloseLoanAsRescheduled()) {
                handler = this.applicationContext.getBean("closeLoanAsRescheduledCommandHandler", NewCommandSourceHandler.class);
            } else if (wrapper.isUpdateLoanOfficer()) {
                handler = this.applicationContext.getBean("updateLoanOfficerCommandHandler", NewCommandSourceHandler.class);
            } else if (wrapper.isRemoveLoanOfficer()) {
                handler = this.applicationContext.getBean("removeLoanOfficerCommandHandler", NewCommandSourceHandler.class);
            } else if (wrapper.isBulkUpdateLoanOfficer()) {
                handler = this.applicationContext.getBean("bulkUpdateLoanOfficerCommandHandler", NewCommandSourceHandler.class);
            } else if (wrapper.isCreate()) {
                handler = this.applicationContext.getBean("loanApplicationSubmittalCommandHandler", NewCommandSourceHandler.class);
            } else if (wrapper.isUpdate()) {
                handler = this.applicationContext.getBean("loanApplicationModificationCommandHandler", NewCommandSourceHandler.class);
            } else if (wrapper.isDelete()) {
                handler = this.applicationContext.getBean("loanApplicationDeletionCommandHandler", NewCommandSourceHandler.class);
            } else {
                throw new UnsupportedCommandException(wrapper.commandName());
            }
        } else if (wrapper.isLoanChargeResource()) {
            if (wrapper.isAddLoanCharge()) {
                handler = this.applicationContext.getBean("addLoanChargeCommandHandler", NewCommandSourceHandler.class);
            } else if (wrapper.isDeleteLoanCharge()) {
                handler = this.applicationContext.getBean("deleteLoanChargeCommandHandler", NewCommandSourceHandler.class);
            } else if (wrapper.isUpdateLoanCharge()) {
                handler = this.applicationContext.getBean("updateLoanChargeCommandHandler", NewCommandSourceHandler.class);
            } else if (wrapper.isWaiveLoanCharge()) {
                handler = this.applicationContext.getBean("waiveLoanChargeCommandHandler", NewCommandSourceHandler.class);
            }
        } else if (wrapper.isGLAccountResource()) {
            if (wrapper.isCreate()) {
                handler = this.applicationContext.getBean("createGLAccountCommandHandler", NewCommandSourceHandler.class);
            } else if (wrapper.isUpdate()) {
                handler = this.applicationContext.getBean("updateGLAccountCommandHandler", NewCommandSourceHandler.class);
            } else if (wrapper.isDelete()) {
                handler = this.applicationContext.getBean("deleteGLAccountCommandHandler", NewCommandSourceHandler.class);
            } else {
                throw new UnsupportedCommandException(wrapper.commandName());
            }
        } else if (wrapper.isGLClosureResource()) {
            if (wrapper.isCreate()) {
                handler = this.applicationContext.getBean("createGLClosureCommandHandler", NewCommandSourceHandler.class);
            } else if (wrapper.isUpdate()) {
                handler = this.applicationContext.getBean("updateGLClosureCommandHandler", NewCommandSourceHandler.class);
            } else if (wrapper.isDelete()) {
                handler = this.applicationContext.getBean("deleteGLClosureCommandHandler", NewCommandSourceHandler.class);
            } else {
                throw new UnsupportedCommandException(wrapper.commandName());
            }
        } else if (wrapper.isJournalEntryResource()) {
            if (wrapper.isCreate()) {
                handler = this.applicationContext.getBean("createJournalEntryCommandHandler", NewCommandSourceHandler.class);
            } else if (wrapper.isRevertJournalEntry()) {
                handler = this.applicationContext.getBean("reverseJournalEntryCommandHandler", NewCommandSourceHandler.class);
            } else {
                throw new UnsupportedCommandException(wrapper.commandName());
            }
        } else if (wrapper.isSavingsProductResource()) {
            if (wrapper.isCreate()) {
                handler = this.applicationContext.getBean("createSavingsProductCommandHandler", NewCommandSourceHandler.class);
            } else if (wrapper.isUpdate()) {
                handler = this.applicationContext.getBean("updateSavingsProductCommandHandler", NewCommandSourceHandler.class);
            } else if (wrapper.isDelete()) {
                handler = this.applicationContext.getBean("deleteSavingsProductCommandHandler", NewCommandSourceHandler.class);
            } else {
                throw new UnsupportedCommandException(wrapper.commandName());
            }
        } else if (wrapper.isSavingsAccountResource()) {
            if (wrapper.isCreate()) {
                handler = this.applicationContext
                        .getBean("savingsAccountApplicationSubmittalCommandHandler", NewCommandSourceHandler.class);
            } else if (wrapper.isUpdate()) {
                handler = this.applicationContext.getBean("savingsAccountApplicationModificationCommandHandler",
                        NewCommandSourceHandler.class);
            } else if (wrapper.isDelete()) {
                handler = this.applicationContext.getBean("savingsAccountApplicationDeletionCommandHandler", NewCommandSourceHandler.class);
            } else if (wrapper.isRejectionOfSavingsAccountApplication()) {
                handler = this.applicationContext.getBean("savingsAccountApplicationRejectedCommandHandler", NewCommandSourceHandler.class);
            } else if (wrapper.isWithdrawFromSavingsAccountApplicationByApplicant()) {
                handler = this.applicationContext.getBean("savingsAccountApplicationWithdrawnByApplicantCommandHandler",
                        NewCommandSourceHandler.class);
            } else if (wrapper.isApprovalOfSavingsAccountApplication()) {
                handler = this.applicationContext.getBean("savingsAccountApplicationApprovalCommandHandler", NewCommandSourceHandler.class);
            } else if (wrapper.isUndoApprovalOfSavingsAccountApplication()) {
                handler = this.applicationContext.getBean("savingsAccountApplicationApprovalUndoCommandHandler",
                        NewCommandSourceHandler.class);
            } else if (wrapper.isSavingsAccountDeposit()) {
                handler = this.applicationContext.getBean("depositSavingsAccountCommandHandler", NewCommandSourceHandler.class);
            } else if (wrapper.isSavingsAccountWithdrawal()) {
                handler = this.applicationContext.getBean("withdrawSavingsAccountCommandHandler", NewCommandSourceHandler.class);
            } else if (wrapper.isSavingsAccountActivation()) {
                handler = this.applicationContext.getBean("activateSavingsAccountCommandHandler", NewCommandSourceHandler.class);
            } else if (wrapper.isSavingsAccountInterestCalculation()) {
                handler = this.applicationContext.getBean("calculateInterestSavingsAccountCommandHandler", NewCommandSourceHandler.class);
            } else if (wrapper.isSavingsAccountInterestPosting()) {
                handler = this.applicationContext.getBean("postInterestSavingsAccountCommandHandler", NewCommandSourceHandler.class);
            } else if (wrapper.isSavingsAccountUndoTransaction()) {
                handler = this.applicationContext.getBean("undoTransactionSavingsAccountCommandHandler", NewCommandSourceHandler.class);
            } else {
                throw new UnsupportedCommandException(wrapper.commandName());
            }
        } else if (wrapper.isCalendarResource()) {
            if (wrapper.isCreate()) {
                handler = this.applicationContext.getBean("createCalendarCommandHandler", NewCommandSourceHandler.class);
            } else if (wrapper.isUpdate()) {
                handler = this.applicationContext.getBean("updateCalendarCommandHandler", NewCommandSourceHandler.class);
            } else if (wrapper.isDelete()) {
                handler = this.applicationContext.getBean("deleteCalendarCommandHandler", NewCommandSourceHandler.class);
            } else {
                throw new UnsupportedCommandException(wrapper.commandName());
            }
        } else if (wrapper.isGroupResource()) {
            if (wrapper.isCreate()) {
                handler = this.applicationContext.getBean("createGroupCommandHandler", NewCommandSourceHandler.class);
            } else if (wrapper.isUpdate()) {
                handler = this.applicationContext.getBean("updateGroupCommandHandler", NewCommandSourceHandler.class);
            } else if (wrapper.isUnassignStaff()) {
                handler = this.applicationContext.getBean("unassignGroupStaffCommandHandler", NewCommandSourceHandler.class);
            } else if (wrapper.isDelete()) {
                handler = this.applicationContext.getBean("deleteGroupCommandHandler", NewCommandSourceHandler.class);
            } else if (wrapper.isGroupActivation()) {
                handler = this.applicationContext.getBean("activateGroupCommandHandler", NewCommandSourceHandler.class);
            } else if (wrapper.isAssociateClients()) {
                handler = this.applicationContext.getBean("associateClientsToGroupCommandHandler", NewCommandSourceHandler.class);
            } else if (wrapper.isDisassociateClients()) {
                handler = this.applicationContext.getBean("disassociateClientsFromGroupCommandHandler", NewCommandSourceHandler.class);
            } else if (wrapper.isSaveGroupCollectionSheet()) {
                handler = this.applicationContext.getBean("saveGroupCollectionSheetCommandHandler", NewCommandSourceHandler.class);
            } else if (wrapper.isAssignGroupRole()) {
                handler = this.applicationContext.getBean("assignRoleCommandHandler", NewCommandSourceHandler.class);
            } else if (wrapper.isUnAssignGroupRole()) {
                handler = this.applicationContext.getBean("unassignRoleCommandHandler", NewCommandSourceHandler.class);
            } else if (wrapper.isUpdateGroupRole()) {
                handler = this.applicationContext.getBean("updateGroupRoleCommandHandler", NewCommandSourceHandler.class);
            } else {
                throw new UnsupportedCommandException(wrapper.commandName());
            }
        } else if (wrapper.isCenterResource()) {
            if (wrapper.isCreate()) {
                handler = this.applicationContext.getBean("createCenterCommandHandler", NewCommandSourceHandler.class);
            } else if (wrapper.isUpdate()) {
                handler = this.applicationContext.getBean("updateCenterCommandHandler", NewCommandSourceHandler.class);
            } else if (wrapper.isDelete()) {
                handler = this.applicationContext.getBean("deleteCenterCommandHandler", NewCommandSourceHandler.class);
            } else if (wrapper.isCenterActivation()) {
                handler = this.applicationContext.getBean("activateCenterCommandHandler", NewCommandSourceHandler.class);
            } else if (wrapper.isSaveCenterCollectionSheet()) {
                handler = this.applicationContext.getBean("saveCenterCollectionSheetCommandHandler", NewCommandSourceHandler.class);
            } else {
                throw new UnsupportedCommandException(wrapper.commandName());
            }
        } else if (wrapper.isCollectionSheetResource()) {

            if (wrapper.isUpdate()) {
                handler = this.applicationContext.getBean("updateCollectionSheetCommandHandler", NewCommandSourceHandler.class);
            } else {
                throw new UnsupportedCommandException(wrapper.commandName());
            }

        } else if (wrapper.isReportResource()) {

            if (wrapper.isCreate()) {
                handler = this.applicationContext.getBean("createReportCommandHandler", NewCommandSourceHandler.class);
            } else if (wrapper.isUpdate()) {
                handler = this.applicationContext.getBean("updateReportCommandHandler", NewCommandSourceHandler.class);
            } else if (wrapper.isDelete()) {
                handler = this.applicationContext.getBean("deleteReportCommandHandler", NewCommandSourceHandler.class);
            } else {
                throw new UnsupportedCommandException(wrapper.commandName());
            }

        } else if (wrapper.isAccountingRuleResource()) {

            if (wrapper.isCreate()) {
                handler = this.applicationContext.getBean("createAccountingRuleCommandHandler", NewCommandSourceHandler.class);
            } else if (wrapper.isUpdate()) {
                handler = this.applicationContext.getBean("updateAccountingRuleCommandHandler", NewCommandSourceHandler.class);
            } else if (wrapper.isDelete()) {
                handler = this.applicationContext.getBean("deleteAccountingRuleCommandHandler", NewCommandSourceHandler.class);
            } else {
                throw new UnsupportedCommandException(wrapper.commandName());
            }

        } else if (wrapper.isHolidayResource()) {

            if (wrapper.isCreate()) {
                handler = this.applicationContext.getBean("createHolidayCommandHandler", NewCommandSourceHandler.class);
            }
<<<<<<< HEAD
        } else if (wrapper.isProductMixResource()) {
            if (wrapper.isCreate()) {
                handler = this.applicationContext.getBean("createProductMixCommandHandler", NewCommandSourceHandler.class);
            } else if (wrapper.isUpdateOperation()) {
                handler = this.applicationContext.getBean("updateProductMixCommandHandler", NewCommandSourceHandler.class);
            } else if (wrapper.isDeleteOperation()) {
                handler = this.applicationContext.getBean("deleteProductMixCommandHandler", NewCommandSourceHandler.class);
            } else {
                throw new UnsupportedCommandException(wrapper.commandName());
=======
        } else if(wrapper.isSchedulerResource()){
            if (wrapper.isUpdate()) {
                handler = this.applicationContext.getBean("updateJobDetailCommandhandler", NewCommandSourceHandler.class);
>>>>>>> fffa2fa9
            }
        } else {
            throw new UnsupportedCommandException(wrapper.commandName());
        }

        return handler;
    }
}<|MERGE_RESOLUTION|>--- conflicted
+++ resolved
@@ -493,7 +493,6 @@
             if (wrapper.isCreate()) {
                 handler = this.applicationContext.getBean("createHolidayCommandHandler", NewCommandSourceHandler.class);
             }
-<<<<<<< HEAD
         } else if (wrapper.isProductMixResource()) {
             if (wrapper.isCreate()) {
                 handler = this.applicationContext.getBean("createProductMixCommandHandler", NewCommandSourceHandler.class);
@@ -503,11 +502,12 @@
                 handler = this.applicationContext.getBean("deleteProductMixCommandHandler", NewCommandSourceHandler.class);
             } else {
                 throw new UnsupportedCommandException(wrapper.commandName());
-=======
-        } else if(wrapper.isSchedulerResource()){
+            }
+        } else if (wrapper.isSchedulerResource()) {
             if (wrapper.isUpdate()) {
                 handler = this.applicationContext.getBean("updateJobDetailCommandhandler", NewCommandSourceHandler.class);
->>>>>>> fffa2fa9
+            } else {
+                throw new UnsupportedCommandException(wrapper.commandName());
             }
         } else {
             throw new UnsupportedCommandException(wrapper.commandName());
