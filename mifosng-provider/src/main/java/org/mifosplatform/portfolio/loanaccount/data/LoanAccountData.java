--- conflicted
+++ resolved
@@ -255,11 +255,7 @@
                 chargeTemplate, loanOfficerOptions, loanPurposeOptions, loanCollateralOptions, calendarOptions,
                 syncDisbursementWithMeeting, loancounter, loanProductCounter, notes, accountLinkingOptions, linkedAccount,
                 disbursementData, multiDisburseLoan, fixedEmiAmount, maxOutstandingLoanBalance, emiAmountVariations, memberVariations,
-<<<<<<< HEAD
-                product, inArrears);
-=======
-                product, graceOnArrearsAgeing);
->>>>>>> 2dd6dea1
+                product, inArrears, graceOnArrearsAgeing);
     }
 
     /**
@@ -359,11 +355,7 @@
                 interestTypeOptions, interestCalculationPeriodTypeOptions, fundOptions, chargeOptions, chargeTemplate, loanOfficerOptions,
                 loanPurposeOptions, loanCollateralOptions, calendarOptions, syncDisbursementWithMeeting, loancounter, loanProductCounter,
                 notes, accountLinkingOptions, linkedAccount, disbursementData, multiDisburseLoan, fixedEmiAmount,
-<<<<<<< HEAD
-                maxOutstandingLoanBalance, emiAmountVariations, memberVariations, product, inArrears);
-=======
-                maxOutstandingLoanBalance, emiAmountVariations, memberVariations, product, graceOnArrearsAgeing);
->>>>>>> 2dd6dea1
+                maxOutstandingLoanBalance, emiAmountVariations, memberVariations, product, inArrears, graceOnArrearsAgeing);
     }
 
     public static LoanAccountData populateClientDefaults(final LoanAccountData acc, final LoanAccountData clientAcc) {
@@ -384,11 +376,7 @@
                 acc.loanOfficerOptions, acc.loanPurposeOptions, acc.loanCollateralOptions, acc.calendarOptions,
                 acc.syncDisbursementWithMeeting, acc.loanCounter, acc.loanProductCounter, acc.notes, acc.accountLinkingOptions,
                 acc.linkedAccount, acc.disbursementDetails, acc.multiDisburseLoan, acc.fixedEmiAmount, acc.maxOutstandingLoanBalance,
-<<<<<<< HEAD
-                acc.emiAmountVariations, acc.memberVariations, acc.product, acc.inArrears);
-=======
-                acc.emiAmountVariations, acc.memberVariations, acc.product, acc.graceOnArrearsAgeing);
->>>>>>> 2dd6dea1
+                acc.emiAmountVariations, acc.memberVariations, acc.product, acc.inArrears, acc.graceOnArrearsAgeing);
     }
 
     /**
@@ -489,11 +477,7 @@
                 interestTypeOptions, interestCalculationPeriodTypeOptions, fundOptions, chargeOptions, chargeTemplate, loanOfficerOptions,
                 loanPurposeOptions, loanCollateralOptions, calendarOptions, syncDisbursementWithMeeting, loancounter, loanProductCounter,
                 notes, accountLinkingOptions, linkedAccount, disbursementData, multiDisburseLoan, fixedEmiAmount, maxOutstandingBalance,
-<<<<<<< HEAD
-                emiAmountVariations, memberVariations, product, inArrears);
-=======
-                emiAmountVariations, memberVariations, product, graceOnArrearsAgeing);
->>>>>>> 2dd6dea1
+                emiAmountVariations, memberVariations, product, inArrears, graceOnArrearsAgeing);
     }
 
     public static LoanAccountData populateGroupDefaults(final LoanAccountData acc, final LoanAccountData groupAcc) {
@@ -513,11 +497,7 @@
                 acc.chargeOptions, null, acc.loanOfficerOptions, acc.loanPurposeOptions, acc.loanCollateralOptions, acc.calendarOptions,
                 acc.syncDisbursementWithMeeting, acc.loanCounter, acc.loanProductCounter, acc.notes, acc.accountLinkingOptions,
                 acc.linkedAccount, acc.disbursementDetails, acc.multiDisburseLoan, acc.fixedEmiAmount, acc.maxOutstandingLoanBalance,
-<<<<<<< HEAD
-                acc.emiAmountVariations, acc.memberVariations, acc.product, acc.inArrears);
-=======
-                acc.emiAmountVariations, acc.memberVariations, acc.product, acc.graceOnArrearsAgeing);
->>>>>>> 2dd6dea1
+                acc.emiAmountVariations, acc.memberVariations, acc.product, acc.inArrears, acc.graceOnArrearsAgeing);
     }
 
     public static LoanAccountData loanProductWithTemplateDefaults(final LoanProductData product,
@@ -637,11 +617,7 @@
                 interestTypeOptions, interestCalculationPeriodTypeOptions, fundOptions, chargeOptions, chargeTemplate, loanOfficerOptions,
                 loanPurposeOptions, loanCollateralOptions, calendarOptions, syncDisbursementWithMeeting, loancounter, loanProductCounter,
                 notes, accountLinkingOptions, linkedAccount, disbursementData, product.getMultiDisburseLoan(), fixedEmi,
-<<<<<<< HEAD
-                product.getOutstandingLoanBalance(), emiAmountVariations, memberVariations, product, inArrears);
-=======
-                product.getOutstandingLoanBalance(), emiAmountVariations, memberVariations, product, product.getGraceOnDueDate());
->>>>>>> 2dd6dea1
+                product.getOutstandingLoanBalance(), emiAmountVariations, memberVariations, product, inArrears, product.getGraceOnArrearsAgeing());
     }
 
     public static LoanAccountData populateLoanProductDefaults(final LoanAccountData acc, final LoanProductData product) {
@@ -692,11 +668,8 @@
                 fundOptions, chargeOptions, chargeTemplate, loanOfficerOptions, loanPurposeOptions, loanCollateralOptions, calendarOptions,
                 acc.syncDisbursementWithMeeting, acc.loanCounter, acc.loanProductCounter, notes, acc.accountLinkingOptions,
                 acc.linkedAccount, acc.disbursementDetails, product.getMultiDisburseLoan(), acc.fixedEmiAmount,
-<<<<<<< HEAD
-                product.getOutstandingLoanBalance(), acc.emiAmountVariations, acc.memberVariations, product, acc.inArrears);
-=======
-                product.getOutstandingLoanBalance(), acc.emiAmountVariations, acc.memberVariations, product, product.getGraceOnDueDate());
->>>>>>> 2dd6dea1
+                product.getOutstandingLoanBalance(), acc.emiAmountVariations, acc.memberVariations, product, acc.inArrears,
+                product.getGraceOnArrearsAgeing());
     }
 
     /*
@@ -718,11 +691,7 @@
             final LoanSummaryData loanSummary, final BigDecimal feeChargesDueAtDisbursementCharged,
             final Boolean syncDisbursementWithMeeting, final Integer loancounter, final Integer loanProductCounter,
             final Boolean multiDisburseLoan, final BigDecimal fixedEmiAmont, final BigDecimal outstandingLoanBalance,
-<<<<<<< HEAD
-            final Boolean inArrears) {
-=======
-            final Integer graceOnArrearsAgeing) {
->>>>>>> 2dd6dea1
+            final Boolean inArrears, final Integer graceOnArrearsAgeing) {
 
         final LoanScheduleData repaymentSchedule = null;
         final Collection<LoanTransactionData> transactions = null;
@@ -765,11 +734,7 @@
                 interestTypeOptions, interestCalculationPeriodTypeOptions, fundOptions, chargeOptions, chargeTemplate, loanOfficerOptions,
                 loanPurposeOptions, loanCollateralOptions, calendarOptions, syncDisbursementWithMeeting, loancounter, loanProductCounter,
                 notes, accountLinkingOptions, linkedAccount, disbursementData, multiDisburseLoan, fixedEmiAmont, outstandingLoanBalance,
-<<<<<<< HEAD
-                emiAmountVariations, memberVariations, product, inArrears);
-=======
-                emiAmountVariations, memberVariations, product, graceOnArrearsAgeing);
->>>>>>> 2dd6dea1
+                emiAmountVariations, memberVariations, product, inArrears, graceOnArrearsAgeing);
     }
 
     /*
@@ -804,11 +769,8 @@
                 interestCalculationPeriodTypeOptions, fundOptions, chargeOptions, chargeTemplate, loanOfficerOptions, loanPurposeOptions,
                 loanCollateralOptions, calendarOptions, acc.syncDisbursementWithMeeting, acc.loanCounter, acc.loanProductCounter, notes,
                 accountLinkingOptions, linkedAccount, disbursementDetails, acc.multiDisburseLoan, acc.fixedEmiAmount,
-<<<<<<< HEAD
-                acc.maxOutstandingLoanBalance, emiAmountVariations, acc.memberVariations, acc.product, acc.inArrears);
-=======
-                acc.maxOutstandingLoanBalance, emiAmountVariations, acc.memberVariations, acc.product, acc.graceOnArrearsAgeing);
->>>>>>> 2dd6dea1
+                acc.maxOutstandingLoanBalance, emiAmountVariations, acc.memberVariations, acc.product, acc.inArrears,
+                acc.graceOnArrearsAgeing);
     }
 
     public static LoanAccountData associationsAndTemplate(final LoanAccountData acc, final Collection<LoanProductData> productOptions,
@@ -838,11 +800,7 @@
                 acc.chargeOptions, null, acc.loanOfficerOptions, acc.loanPurposeOptions, acc.loanCollateralOptions, acc.calendarOptions,
                 acc.syncDisbursementWithMeeting, acc.loanCounter, acc.loanProductCounter, acc.notes, acc.accountLinkingOptions,
                 acc.linkedAccount, acc.disbursementDetails, acc.multiDisburseLoan, acc.fixedEmiAmount, acc.maxOutstandingLoanBalance,
-<<<<<<< HEAD
-                acc.emiAmountVariations, acc.memberVariations, acc.product, acc.inArrears);
-=======
-                acc.emiAmountVariations, acc.memberVariations, acc.product, acc.graceOnArrearsAgeing);
->>>>>>> 2dd6dea1
+                acc.emiAmountVariations, acc.memberVariations, acc.product, acc.inArrears, acc.graceOnArrearsAgeing);
     }
 
     public static LoanAccountData associateMemberVariations(final LoanAccountData acc, final Map<Long, Integer> memberLoanCycle) {
@@ -898,11 +856,7 @@
                 acc.chargeOptions, null, acc.loanOfficerOptions, acc.loanPurposeOptions, acc.loanCollateralOptions, acc.calendarOptions,
                 acc.syncDisbursementWithMeeting, acc.loanCounter, acc.loanProductCounter, acc.notes, acc.accountLinkingOptions,
                 acc.linkedAccount, acc.disbursementDetails, acc.multiDisburseLoan, acc.fixedEmiAmount, acc.maxOutstandingLoanBalance,
-<<<<<<< HEAD
-                acc.emiAmountVariations, memberVariations, acc.product, acc.inArrears);
-=======
-                acc.emiAmountVariations, memberVariations, acc.product, acc.graceOnArrearsAgeing);
->>>>>>> 2dd6dea1
+                acc.emiAmountVariations, memberVariations, acc.product, acc.inArrears, acc.graceOnArrearsAgeing);
     }
 
     private LoanAccountData(
@@ -955,11 +909,7 @@
             final PortfolioAccountData linkedAccount, final Collection<DisbursementData> disbursementDetails,
             final Boolean multiDisburseLoan, BigDecimal fixedEmiAmount, final BigDecimal maxOutstandingLoanBalance,
             final Collection<LoanTermVariationsData> emiAmountVariations, final Map<Long, LoanBorrowerCycleData> memberVariations,
-<<<<<<< HEAD
-            final LoanProductData product, final Boolean inArrears) {
-=======
-            final LoanProductData product, final Integer graceOnArrearsAgeing) {
->>>>>>> 2dd6dea1
+            final LoanProductData product, final Boolean inArrears, final Integer graceOnArrearsAgeing) {
         this.id = id;
         this.accountNo = accountNo;
         this.status = status;
@@ -1094,11 +1044,8 @@
         this.emiAmountVariations = emiAmountVariations;
         this.memberVariations = memberVariations;
         this.product = product;
-<<<<<<< HEAD
         this.inArrears = inArrears;
-=======
         this.graceOnArrearsAgeing = graceOnArrearsAgeing;
->>>>>>> 2dd6dea1
     }
 
     public RepaymentScheduleRelatedLoanData repaymentScheduleRelatedData() {
