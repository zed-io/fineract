/**
 * This Source Code Form is subject to the terms of the Mozilla Public
 * License, v. 2.0. If a copy of the MPL was not distributed with this file,
 * You can obtain one at http://mozilla.org/MPL/2.0/.
 */
package org.mifosplatform.portfolio.loanaccount.loanschedule.service;

import java.util.ArrayList;
import java.util.List;

import org.mifosplatform.infrastructure.core.api.JsonQuery;
import org.mifosplatform.infrastructure.core.data.ApiParameterError;
import org.mifosplatform.infrastructure.core.data.DataValidatorBuilder;
import org.mifosplatform.infrastructure.core.exception.PlatformApiDataValidationException;
import org.mifosplatform.infrastructure.core.serialization.FromJsonHelper;
import org.mifosplatform.portfolio.accountdetails.domain.AccountType;
import org.mifosplatform.portfolio.loanaccount.loanschedule.domain.LoanScheduleModel;
import org.mifosplatform.portfolio.loanaccount.serialization.CalculateLoanScheduleQueryFromApiJsonHelper;
import org.mifosplatform.portfolio.loanaccount.service.LoanReadPlatformService;
import org.mifosplatform.portfolio.loanproduct.domain.LoanProduct;
import org.mifosplatform.portfolio.loanproduct.domain.LoanProductRepository;
import org.mifosplatform.portfolio.loanproduct.exception.LoanProductNotFoundException;
import org.mifosplatform.portfolio.loanproduct.serialization.LoanProductDataValidator;
import org.springframework.beans.factory.annotation.Autowired;
import org.springframework.stereotype.Service;

@Service
public class LoanScheduleCalculationPlatformServiceImpl implements LoanScheduleCalculationPlatformService {

    private final CalculateLoanScheduleQueryFromApiJsonHelper fromApiJsonDeserializer;
    private final LoanScheduleAssembler loanScheduleAssembler;
    private final FromJsonHelper fromJsonHelper;
    private final LoanProductRepository loanProductRepository;
    private final LoanProductDataValidator loanProductCommandFromApiJsonDeserializer;
    private final LoanReadPlatformService loanReadPlatformService;

    @Autowired
    public LoanScheduleCalculationPlatformServiceImpl(final CalculateLoanScheduleQueryFromApiJsonHelper fromApiJsonDeserializer,
            final LoanScheduleAssembler loanScheduleAssembler, final FromJsonHelper fromJsonHelper,
            final LoanProductRepository loanProductRepository, final LoanProductDataValidator loanProductCommandFromApiJsonDeserializer,
            final LoanReadPlatformService loanReadPlatformService) {
        this.fromApiJsonDeserializer = fromApiJsonDeserializer;
        this.loanScheduleAssembler = loanScheduleAssembler;
        this.fromJsonHelper = fromJsonHelper;
        this.loanProductRepository = loanProductRepository;
        this.loanProductCommandFromApiJsonDeserializer = loanProductCommandFromApiJsonDeserializer;
        this.loanReadPlatformService = loanReadPlatformService;
    }

    @Override
    public LoanScheduleModel calculateLoanSchedule(final JsonQuery query) {

        this.fromApiJsonDeserializer.validate(query.json());
        
        final List<ApiParameterError> dataValidationErrors = new ArrayList<ApiParameterError>();
        final DataValidatorBuilder baseDataValidator = new DataValidatorBuilder(dataValidationErrors).resource("loan");

        final Long productId = this.fromJsonHelper.extractLongNamed("productId", query.parsedJson());
        final LoanProduct loanProduct = this.loanProductRepository.findOne(productId);
        if (loanProduct == null) { throw new LoanProductNotFoundException(productId); }

        if (loanProduct.useBorrowerCycle()) {
            final Long clientId = this.fromJsonHelper.extractLongNamed("clientId", query.parsedJson());
            final Long groupId = this.fromJsonHelper.extractLongNamed("groupId", query.parsedJson());
            Integer cycleNumber = 0;
            if (clientId != null) {
<<<<<<< HEAD
                cycleNumber = this.loanReadPlatformService.retriveLoanCounter(clientId);
            } else if (groupId != null) {
                cycleNumber = this.loanReadPlatformService.retriveLoanCounter(groupId, AccountType.GROUP.getValue());
=======
                cycleNumber = this.loanReadPlatformService.retriveLoanCounter(clientId, loanProduct.getId());
            } else if (groupId != null) {
                cycleNumber = this.loanReadPlatformService.retriveLoanCounter(groupId, AccountType.GROUP.getValue(), loanProduct.getId());
>>>>>>> 7e9e3f48
            }
            this.loanProductCommandFromApiJsonDeserializer.validateMinMaxConstraints(query.parsedJson(), baseDataValidator,
                    loanProduct, cycleNumber);
        } else {
            this.loanProductCommandFromApiJsonDeserializer.validateMinMaxConstraints(query.parsedJson(), baseDataValidator,
                    loanProduct);
        }
        if (!dataValidationErrors.isEmpty()) { throw new PlatformApiDataValidationException(dataValidationErrors); }
        
        return this.loanScheduleAssembler.assembleLoanScheduleFrom(query.parsedJson());
    }
}<|MERGE_RESOLUTION|>--- conflicted
+++ resolved
@@ -64,15 +64,9 @@
             final Long groupId = this.fromJsonHelper.extractLongNamed("groupId", query.parsedJson());
             Integer cycleNumber = 0;
             if (clientId != null) {
-<<<<<<< HEAD
-                cycleNumber = this.loanReadPlatformService.retriveLoanCounter(clientId);
-            } else if (groupId != null) {
-                cycleNumber = this.loanReadPlatformService.retriveLoanCounter(groupId, AccountType.GROUP.getValue());
-=======
                 cycleNumber = this.loanReadPlatformService.retriveLoanCounter(clientId, loanProduct.getId());
             } else if (groupId != null) {
                 cycleNumber = this.loanReadPlatformService.retriveLoanCounter(groupId, AccountType.GROUP.getValue(), loanProduct.getId());
->>>>>>> 7e9e3f48
             }
             this.loanProductCommandFromApiJsonDeserializer.validateMinMaxConstraints(query.parsedJson(), baseDataValidator,
                     loanProduct, cycleNumber);
