/**
 * This Source Code Form is subject to the terms of the Mozilla Public
 * License, v. 2.0. If a copy of the MPL was not distributed with this file,
 * You can obtain one at http://mozilla.org/MPL/2.0/.
 */
package org.mifosplatform.portfolio.loanaccount.domain;

import java.math.BigDecimal;
import java.math.MathContext;
import java.math.RoundingMode;
import java.util.ArrayList;
import java.util.Collection;
import java.util.Collections;
import java.util.Date;
import java.util.HashSet;
import java.util.LinkedHashMap;
import java.util.List;
import java.util.Locale;
import java.util.Map;
import java.util.Set;

import javax.persistence.CascadeType;
import javax.persistence.Column;
import javax.persistence.Embedded;
import javax.persistence.Entity;
import javax.persistence.FetchType;
import javax.persistence.JoinColumn;
import javax.persistence.ManyToOne;
import javax.persistence.OneToMany;
import javax.persistence.OneToOne;
import javax.persistence.OrderBy;
import javax.persistence.Table;
import javax.persistence.Temporal;
import javax.persistence.TemporalType;
import javax.persistence.Transient;
import javax.persistence.UniqueConstraint;

import org.apache.commons.lang.ObjectUtils;
import org.apache.commons.lang.StringUtils;
import org.hibernate.annotations.LazyCollection;
import org.hibernate.annotations.LazyCollectionOption;
import org.joda.time.LocalDate;
import org.joda.time.format.DateTimeFormat;
import org.joda.time.format.DateTimeFormatter;
import org.mifosplatform.infrastructure.codes.domain.CodeValue;
import org.mifosplatform.infrastructure.core.api.JsonCommand;
import org.mifosplatform.infrastructure.core.service.DateUtils;
import org.mifosplatform.infrastructure.security.service.RandomPasswordGenerator;
import org.mifosplatform.organisation.holiday.domain.Holiday;
import org.mifosplatform.organisation.holiday.service.HolidayUtil;
import org.mifosplatform.organisation.monetary.data.CurrencyData;
import org.mifosplatform.organisation.monetary.domain.ApplicationCurrency;
import org.mifosplatform.organisation.monetary.domain.MonetaryCurrency;
import org.mifosplatform.organisation.monetary.domain.Money;
import org.mifosplatform.organisation.staff.domain.Staff;
import org.mifosplatform.organisation.workingdays.domain.WorkingDays;
import org.mifosplatform.organisation.workingdays.service.WorkingDaysUtil;
import org.mifosplatform.portfolio.accountdetails.domain.AccountType;
import org.mifosplatform.portfolio.calendar.service.CalendarHelper;
import org.mifosplatform.portfolio.charge.exception.LoanChargeCannotBeAddedException;
import org.mifosplatform.portfolio.client.domain.Client;
import org.mifosplatform.portfolio.collateral.data.CollateralData;
import org.mifosplatform.portfolio.collateral.domain.LoanCollateral;
import org.mifosplatform.portfolio.fund.domain.Fund;
import org.mifosplatform.portfolio.group.domain.Group;
import org.mifosplatform.portfolio.loanaccount.command.LoanChargeCommand;
import org.mifosplatform.portfolio.loanaccount.domain.transactionprocessor.LoanRepaymentScheduleTransactionProcessor;
import org.mifosplatform.portfolio.loanaccount.exception.InvalidLoanStateTransitionException;
import org.mifosplatform.portfolio.loanaccount.exception.InvalidLoanTransactionTypeException;
import org.mifosplatform.portfolio.loanaccount.exception.LoanApplicationDateException;
import org.mifosplatform.portfolio.loanaccount.exception.LoanOfficerAssignmentDateException;
import org.mifosplatform.portfolio.loanaccount.exception.LoanOfficerAssignmentException;
import org.mifosplatform.portfolio.loanaccount.exception.LoanOfficerUnassignmentDateException;
import org.mifosplatform.portfolio.loanaccount.loanschedule.domain.AprCalculator;
import org.mifosplatform.portfolio.loanaccount.loanschedule.domain.LoanApplicationTerms;
import org.mifosplatform.portfolio.loanaccount.loanschedule.domain.LoanScheduleGenerator;
import org.mifosplatform.portfolio.loanaccount.loanschedule.domain.LoanScheduleGeneratorFactory;
import org.mifosplatform.portfolio.loanaccount.loanschedule.domain.LoanScheduleModel;
import org.mifosplatform.portfolio.loanaccount.loanschedule.domain.LoanScheduleModelPeriod;
import org.mifosplatform.portfolio.loanproduct.domain.InterestMethod;
import org.mifosplatform.portfolio.loanproduct.domain.LoanProduct;
import org.mifosplatform.portfolio.loanproduct.domain.LoanProductRelatedDetail;
import org.mifosplatform.portfolio.loanproduct.domain.LoanTransactionProcessingStrategy;
import org.mifosplatform.portfolio.loanproduct.domain.PeriodFrequencyType;
import org.mifosplatform.portfolio.loanproduct.service.LoanEnumerations;
import org.mifosplatform.portfolio.paymentdetail.domain.PaymentDetail;
import org.mifosplatform.useradministration.domain.AppUser;
import org.springframework.data.jpa.domain.AbstractPersistable;

@Entity
@Table(name = "m_loan", uniqueConstraints = { @UniqueConstraint(columnNames = { "account_no" }, name = "loan_account_no_UNIQUE"),
        @UniqueConstraint(columnNames = { "external_id" }, name = "loan_externalid_UNIQUE") })
public class Loan extends AbstractPersistable<Long> {

    @Column(name = "account_no", length = 20, unique = true, nullable = false)
    private String accountNumber;

    @Column(name = "external_id")
    private String externalId;

    @ManyToOne
    @JoinColumn(name = "client_id", nullable = true)
    private Client client;

    @ManyToOne
    @JoinColumn(name = "group_id", nullable = true)
    private Group group;

    @Column(name = "loan_type_enum", nullable = false)
    private Integer loanType;

    @ManyToOne
    @JoinColumn(name = "product_id", nullable = false)
    private LoanProduct loanProduct;

    @ManyToOne(optional = true)
    @JoinColumn(name = "fund_id", nullable = true)
    private Fund fund;

    @ManyToOne
    @JoinColumn(name = "loan_officer_id", nullable = true)
    private Staff loanOfficer;

    @ManyToOne
    @JoinColumn(name = "loanpurpose_cv_id", nullable = true)
    private CodeValue loanPurpose;

    @ManyToOne
    @JoinColumn(name = "loan_transaction_strategy_id", nullable = true)
    private LoanTransactionProcessingStrategy transactionProcessingStrategy;

    @Embedded
    private LoanProductRelatedDetail loanRepaymentScheduleDetail;

    @Column(name = "term_frequency", nullable = false)
    private Integer termFrequency;

    @Column(name = "term_period_frequency_enum", nullable = false)
    private Integer termPeriodFrequencyType;

    @Column(name = "loan_status_id", nullable = false)
    private Integer loanStatus;

    @Column(name = "sync_disbursement_with_meeting", nullable = true)
    private Boolean syncDisbursementWithMeeting;

    // loan application states
    @Temporal(TemporalType.DATE)
    @Column(name = "submittedon_date")
    private Date submittedOnDate;

    @ManyToOne(optional = true)
    @JoinColumn(name = "submittedon_userid", nullable = true)
    private AppUser submittedBy;

    @Temporal(TemporalType.DATE)
    @Column(name = "rejectedon_date")
    private Date rejectedOnDate;

    @ManyToOne(optional = true)
    @JoinColumn(name = "rejectedon_userid", nullable = true)
    private AppUser rejectedBy;

    @Temporal(TemporalType.DATE)
    @Column(name = "withdrawnon_date")
    private Date withdrawnOnDate;

    @ManyToOne(optional = true)
    @JoinColumn(name = "withdrawnon_userid", nullable = true)
    private AppUser withdrawnBy;

    @Temporal(TemporalType.DATE)
    @Column(name = "approvedon_date")
    private Date approvedOnDate;

    @ManyToOne(optional = true)
    @JoinColumn(name = "approvedon_userid", nullable = true)
    private AppUser approvedBy;

    @Temporal(TemporalType.DATE)
    @Column(name = "expected_disbursedon_date")
    private Date expectedDisbursementDate;

    @Temporal(TemporalType.DATE)
    @Column(name = "disbursedon_date")
    private Date actualDisbursementDate;

    @ManyToOne(optional = true)
    @JoinColumn(name = "disbursedon_userid", nullable = true)
    private AppUser disbursedBy;

    @Temporal(TemporalType.DATE)
    @Column(name = "closedon_date")
    private Date closedOnDate;

    @ManyToOne(optional = true)
    @JoinColumn(name = "closedon_userid", nullable = true)
    private AppUser closedBy;

    @Temporal(TemporalType.DATE)
    @Column(name = "writtenoffon_date")
    private Date writtenOffOnDate;

    @Temporal(TemporalType.DATE)
    @Column(name = "rescheduledon_date")
    private Date rescheduledOnDate;

    @Temporal(TemporalType.DATE)
    @Column(name = "expected_maturedon_date")
    private Date expectedMaturityDate;

    @Temporal(TemporalType.DATE)
    @Column(name = "maturedon_date")
    private Date actualMaturityDate;

    @Temporal(TemporalType.DATE)
    @Column(name = "expected_firstrepaymenton_date")
    private Date expectedFirstRepaymentOnDate;

    @Temporal(TemporalType.DATE)
    @Column(name = "interest_calculated_from_date")
    private Date interestChargedFromDate;

    @Column(name = "total_overpaid_derived", scale = 6, precision = 19)
    private BigDecimal totalOverpaid;

    @Column(name = "loan_counter")
    private Integer loanCounter;

    @Column(name = "loan_product_counter")
    private Integer loanProductCounter;

    @LazyCollection(LazyCollectionOption.FALSE)
    @OneToMany(cascade = CascadeType.ALL, mappedBy = "loan", orphanRemoval = true)
    private Set<LoanCharge> charges = new HashSet<LoanCharge>();

    @LazyCollection(LazyCollectionOption.FALSE)
    @OneToMany(cascade = CascadeType.ALL, mappedBy = "loan", orphanRemoval = true)
    private Set<LoanCollateral> collateral = null;

    @LazyCollection(LazyCollectionOption.FALSE)
    @OneToMany(cascade = CascadeType.ALL, mappedBy = "loan", orphanRemoval = true)
    private Set<LoanOfficerAssignmentHistory> loanOfficerHistory;

    // see
    // http://stackoverflow.com/questions/4334970/hibernate-cannot-simultaneously-fetch-multiple-bags
    @LazyCollection(LazyCollectionOption.FALSE)
    @OneToMany(cascade = CascadeType.ALL, mappedBy = "loan", orphanRemoval = true)
    private final List<LoanRepaymentScheduleInstallment> repaymentScheduleInstallments = new ArrayList<LoanRepaymentScheduleInstallment>();

    // see
    // http://stackoverflow.com/questions/4334970/hibernate-cannot-simultaneously-fetch-multiple-bags
    @OrderBy(value = "dateOf, id")
    @LazyCollection(LazyCollectionOption.FALSE)
    @OneToMany(cascade = CascadeType.ALL, mappedBy = "loan", orphanRemoval = true)
    private final List<LoanTransaction> loanTransactions = new ArrayList<LoanTransaction>();

    @Embedded
    private LoanSummary summary;

    @OneToOne(mappedBy = "loan", cascade = CascadeType.ALL, optional = true, orphanRemoval = true, fetch = FetchType.LAZY)
    private LoanSummaryArrearsAging summaryArrearsAging;

    @Transient
    private boolean accountNumberRequiresAutoGeneration = false;
    @Transient
    private LoanRepaymentScheduleTransactionProcessorFactory transactionProcessorFactory;

    @Transient
    private LoanLifecycleStateMachine loanLifecycleStateMachine;
    @Transient
    private LoanSummaryWrapper loanSummaryWrapper;

    public static Loan newIndividualLoanApplication(final String accountNo, final Client client, final Integer loanType,
            final LoanProduct loanProduct, final Fund fund, final Staff officer, final CodeValue loanPurpose,
            final LoanTransactionProcessingStrategy transactionProcessingStrategy,
            final LoanProductRelatedDetail loanRepaymentScheduleDetail, final Set<LoanCharge> loanCharges,
            final Set<LoanCollateral> collateral) {
        final LoanStatus status = null;
        final Group group = null;
        final Boolean syncDisbursementWithMeeting = null;
        return new Loan(accountNo, client, group, loanType, fund, officer, loanPurpose, transactionProcessingStrategy, loanProduct,
                loanRepaymentScheduleDetail, status, loanCharges, collateral, syncDisbursementWithMeeting);
    }

    public static Loan newGroupLoanApplication(final String accountNo, final Group group, final Integer loanType,
            final LoanProduct loanProduct, final Fund fund, final Staff officer,
            final LoanTransactionProcessingStrategy transactionProcessingStrategy,
            final LoanProductRelatedDetail loanRepaymentScheduleDetail, final Set<LoanCharge> loanCharges,
            final Boolean syncDisbursementWithMeeting) {
        final LoanStatus status = null;
        final CodeValue loanPurpose = null;
        final Set<LoanCollateral> collateral = null;
        final Client client = null;
        return new Loan(accountNo, client, group, loanType, fund, officer, loanPurpose, transactionProcessingStrategy, loanProduct,
                loanRepaymentScheduleDetail, status, loanCharges, collateral, syncDisbursementWithMeeting);
    }

    public static Loan newIndividualLoanApplicationFromGroup(final String accountNo, final Client client, final Group group,
            final Integer loanType, final LoanProduct loanProduct, final Fund fund, final Staff officer,
            final LoanTransactionProcessingStrategy transactionProcessingStrategy,
            final LoanProductRelatedDetail loanRepaymentScheduleDetail, final Set<LoanCharge> loanCharges,
            final Boolean syncDisbursementWithMeeting) {
        final LoanStatus status = null;
        final CodeValue loanPurpose = null;
        final Set<LoanCollateral> collateral = null;
        return new Loan(accountNo, client, group, loanType, fund, officer, loanPurpose, transactionProcessingStrategy, loanProduct,
                loanRepaymentScheduleDetail, status, loanCharges, collateral, syncDisbursementWithMeeting);
    }

    protected Loan() {
        this.client = null;
    }

    private Loan(final String accountNo, final Client client, final Group group, final Integer loanType, final Fund fund,
            final Staff loanOfficer, final CodeValue loanPurpose, final LoanTransactionProcessingStrategy transactionProcessingStrategy,
            final LoanProduct loanProduct, final LoanProductRelatedDetail loanRepaymentScheduleDetail, final LoanStatus loanStatus,
            final Set<LoanCharge> loanCharges, final Set<LoanCollateral> collateral, final Boolean syncDisbursementWithMeeting) {

        this.loanRepaymentScheduleDetail = loanRepaymentScheduleDetail;
        this.loanRepaymentScheduleDetail.validateRepaymentPeriodWithGraceSettings();

        if (StringUtils.isBlank(accountNo)) {
            this.accountNumber = new RandomPasswordGenerator(19).generate();
            this.accountNumberRequiresAutoGeneration = true;
        } else {
            this.accountNumber = accountNo;
        }
        this.client = client;
        this.group = group;
        this.loanType = loanType;
        this.fund = fund;
        this.loanOfficer = loanOfficer;
        this.loanPurpose = loanPurpose;

        this.transactionProcessingStrategy = transactionProcessingStrategy;
        this.loanProduct = loanProduct;
        if (loanStatus != null) {
            this.loanStatus = loanStatus.getValue();
        } else {
            this.loanStatus = null;
        }
        if (loanCharges != null && !loanCharges.isEmpty()) {
            this.charges = associateChargesWithThisLoan(loanCharges);
            this.summary = updateSummaryWithTotalFeeChargesDueAtDisbursement(deriveSumTotalOfChargesDueAtDisbursement());
        } else {
            this.charges = null;
            this.summary = new LoanSummary();
        }
        if (collateral != null && !collateral.isEmpty()) {
            this.collateral = associateWithThisLoan(collateral);
        } else {
            this.collateral = null;
        }
        this.loanOfficerHistory = null;

        this.syncDisbursementWithMeeting = syncDisbursementWithMeeting;
    }

    private LoanSummary updateSummaryWithTotalFeeChargesDueAtDisbursement(final BigDecimal feeChargesDueAtDisbursement) {
        if (this.summary == null) {
            this.summary = LoanSummary.create(feeChargesDueAtDisbursement);
        } else {
            this.summary.updateTotalFeeChargesDueAtDisbursement(feeChargesDueAtDisbursement);
        }
        return this.summary;
    }

    private BigDecimal deriveSumTotalOfChargesDueAtDisbursement() {

        Money chargesDue = Money.of(getCurrency(), BigDecimal.ZERO);

        for (final LoanCharge charge : setOfLoanCharges()) {
            if (charge.isDueAtDisbursement()) {
                chargesDue = chargesDue.plus(charge.amount());
            }
        }

        return chargesDue.getAmount();
    }

    private Set<LoanCharge> associateChargesWithThisLoan(final Set<LoanCharge> loanCharges) {
        for (final LoanCharge loanCharge : loanCharges) {
            loanCharge.update(this);
        }
        return loanCharges;
    }

    private Set<LoanCollateral> associateWithThisLoan(final Set<LoanCollateral> collateral) {
        for (final LoanCollateral item : collateral) {
            item.associateWith(this);
        }
        return collateral;
    }

    public boolean isAccountNumberRequiresAutoGeneration() {
        return this.accountNumberRequiresAutoGeneration;
    }

    public void setAccountNumberRequiresAutoGeneration(final boolean accountNumberRequiresAutoGeneration) {
        this.accountNumberRequiresAutoGeneration = accountNumberRequiresAutoGeneration;
    }

    public ChangedTransactionDetail addLoanCharge(final LoanCharge loanCharge, final List<Long> existingTransactionIds,
            final List<Long> existingReversedTransactionIds) {
        ChangedTransactionDetail changedTransactionDetail = null;

        validateLoanIsNotClosed(loanCharge);

        if (isDisbursed() && loanCharge.isDueAtDisbursement()) {
            // Note: added this constraint to restrict adding disbursement
            // charges to a loan
            // after it is disbursed
            // if the loan charge payment type is 'Disbursement'.
            // To undo this constraint would mean resolving how charges due are
            // disbursement are handled at present.
            // When a loan is disbursed and has charges due at disbursement, a
            // transaction is created to auto record
            // payment of the charges (user has no choice in saying they were or
            // werent paid) - so its assumed they were paid.

            final String defaultUserMessage = "This charge which is due at disbursement cannot be added as the loan is already disbursed.";
            throw new LoanChargeCannotBeAddedException("loanCharge", "due.at.disbursement.and.loan.is.disbursed", defaultUserMessage,
                    getId(), loanCharge.name());
        }

        validateChargeHasValidSpecifiedDateIfApplicable(loanCharge, getDisbursementDate(), getLastRepaymentPeriodDueDate());

        loanCharge.update(this);
        setOfLoanCharges().add(loanCharge);

        this.summary = updateSummaryWithTotalFeeChargesDueAtDisbursement(deriveSumTotalOfChargesDueAtDisbursement());

        final LoanRepaymentScheduleTransactionProcessor loanRepaymentScheduleTransactionProcessor = this.transactionProcessorFactory
                .determineProcessor(this.transactionProcessingStrategy);

        // store Id's of existing loan transactions and existing reversed loan
        // transactions
        existingTransactionIds.addAll(findExistingTransactionIds());
        existingReversedTransactionIds.addAll(findExistingReversedTransactionIds());

        if (!loanCharge.isDueAtDisbursement()) {
            final List<LoanTransaction> allNonContraTransactionsPostDisbursement = retreiveListOfTransactionsPostDisbursement();
            changedTransactionDetail = loanRepaymentScheduleTransactionProcessor.handleTransaction(getDisbursementDate(),
                    allNonContraTransactionsPostDisbursement, getCurrency(), this.repaymentScheduleInstallments, setOfLoanCharges());
            for (final LoanTransaction transaction : changedTransactionDetail.getNewTransactions()) {
                transaction.updateLoan(this);
            }
            this.loanTransactions.addAll(changedTransactionDetail.getNewTransactions());
        } else {
            // just reprocess the loan schedule only for now.
            final LoanRepaymentScheduleProcessingWrapper wrapper = new LoanRepaymentScheduleProcessingWrapper();
            wrapper.reprocess(getCurrency(), getDisbursementDate(), this.repaymentScheduleInstallments, setOfLoanCharges());
        }

        updateLoanSummaryDerivedFields();
        return changedTransactionDetail;
    }

    /**
     * Creates a loanTransaction for "Apply Charge Event" with transaction date
     * set to "suppliedTransactionDate". The newly created transaction is also
     * added to the Loan on which this method is called.
     * 
     * If "suppliedTransactionDate" is not passed Id, the transaction date is
     * set to the loans due date if the due date is lesser than todays date. If
     * not, the transaction date is set to todays date
     * 
     * @param loanCharge
     * @param suppliedTransactionDate
     * @return
     */
    public LoanTransaction handleChargeAppliedTransaction(final LoanCharge loanCharge, final LocalDate suppliedTransactionDate) {
        final Money chargeAmount = loanCharge.getAmount(getCurrency());
        Money feeCharges = chargeAmount;
        Money penaltyCharges = Money.zero(loanCurrency());
        if (loanCharge.isPenaltyCharge()) {
            penaltyCharges = chargeAmount;
            feeCharges = Money.zero(loanCurrency());
        }

        LocalDate transactionDate = null;

        if (suppliedTransactionDate != null) {
            transactionDate = suppliedTransactionDate;
        } else {
            transactionDate = loanCharge.getDueLocalDate();
            final LocalDate currentDate = DateUtils.getLocalDateOfTenant();

            // if loan charge is to be applied on a future date, the loan
            // transaction would show todays date as applied date
            if (transactionDate == null || currentDate.isBefore(transactionDate)) {
                transactionDate = currentDate;
            }
        }

        final LoanTransaction applyLoanChargeTransaction = LoanTransaction.applyLoanCharge(this, chargeAmount, transactionDate, feeCharges,
                penaltyCharges);
        this.loanTransactions.add(applyLoanChargeTransaction);
        return applyLoanChargeTransaction;
    }

    private void validateLoanIsNotClosed(final LoanCharge loanCharge) {
        if (isClosed()) {
            final String defaultUserMessage = "This charge cannot be added as the loan is already closed.";
            throw new LoanChargeCannotBeAddedException("loanCharge", "loan.is.closed", defaultUserMessage, getId(), loanCharge.name());
        }
    }

    private void validateLoanChargeIsNotWaived(final LoanCharge loanCharge) {
        if (loanCharge.isWaived()) {
            final String defaultUserMessage = "This loan charge cannot be removed as the charge as already been waived.";
            throw new LoanChargeCannotBeAddedException("loanCharge", "loanCharge.is.waived", defaultUserMessage, getId(), loanCharge.name());
        }
    }

    private void validateChargeHasValidSpecifiedDateIfApplicable(final LoanCharge loanCharge, final LocalDate disbursementDate,
            final LocalDate lastRepaymentPeriodDueDate) {
        if (loanCharge.isSpecifiedDueDate()
                && !loanCharge.isDueForCollectionFromAndUpToAndIncluding(disbursementDate, lastRepaymentPeriodDueDate)) {
            final String defaultUserMessage = "This charge which is due at disbursement cannot be added as the loan is already disbursed.";
            throw new LoanChargeCannotBeAddedException("loanCharge", "specified.due.date.outside.range", defaultUserMessage,
                    getDisbursementDate(), getLastRepaymentPeriodDueDate(), loanCharge.name());
        }
    }

    private LocalDate getLastRepaymentPeriodDueDate() {
        return this.repaymentScheduleInstallments.get(this.repaymentScheduleInstallments.size() - 1).getDueDate();
    }

    public void removeLoanCharge(final LoanCharge loanCharge) {

        validateLoanIsNotClosed(loanCharge);

        // NOTE: to remove this constraint requires that loan transactions
        // that represent the waive of charges also be removed (or reversed)
        // if you want ability to remove loan charges that are waived.
        validateLoanChargeIsNotWaived(loanCharge);

        final boolean removed = setOfLoanCharges().remove(loanCharge);
        if (removed) {
            updateSummaryWithTotalFeeChargesDueAtDisbursement(deriveSumTotalOfChargesDueAtDisbursement());
        }

        removeOrModifyTransactionAssociatedWithLoanChargeIfDueAtDisbursement(loanCharge);

        final LoanRepaymentScheduleTransactionProcessor loanRepaymentScheduleTransactionProcessor = this.transactionProcessorFactory
                .determineProcessor(this.transactionProcessingStrategy);
        if (!loanCharge.isDueAtDisbursement() && loanCharge.isPaidOrPartiallyPaid(loanCurrency())) {
            /****
             * TODO Vishwas Currently we do not allow removing a loan charge
             * after a loan is approved (hence there is no need to adjust any
             * loan transactions).
             * 
             * Consider removing this block of code or logically completing it
             * for the future by getting the list of affected Transactions
             ***/
            final List<LoanTransaction> allNonContraTransactionsPostDisbursement = retreiveListOfTransactionsPostDisbursement();
            loanRepaymentScheduleTransactionProcessor.handleTransaction(getDisbursementDate(), allNonContraTransactionsPostDisbursement,
                    getCurrency(), this.repaymentScheduleInstallments, setOfLoanCharges());
        }

        updateLoanSummaryDerivedFields();
    }

    private void removeOrModifyTransactionAssociatedWithLoanChargeIfDueAtDisbursement(final LoanCharge loanCharge) {
        if (loanCharge.isDueAtDisbursement()) {
            LoanTransaction transactionToRemove = null;
            for (final LoanTransaction transaction : this.loanTransactions) {
                if (transaction.isRepaymentAtDisbursement()) {

                    final MonetaryCurrency currency = loanCurrency();
                    final Money chargeAmount = Money.of(currency, loanCharge.amount());
                    if (transaction.isGreaterThan(chargeAmount)) {
                        final Money principalPortion = Money.zero(currency);
                        final Money interestPortion = Money.zero(currency);
                        final Money penaltychargesPortion = Money.zero(currency);

                        final Money feeChargesPortion = chargeAmount;
                        transaction.updateComponentsAndTotal(principalPortion, interestPortion, feeChargesPortion, penaltychargesPortion);
                    } else {
                        transactionToRemove = transaction;
                    }
                }
            }

            if (transactionToRemove != null) {
                this.loanTransactions.remove(transactionToRemove);
            }
        }
    }

    public Map<String, Object> updateLoanCharge(final LoanCharge loanCharge, final JsonCommand command) {

        final Map<String, Object> actualChanges = new LinkedHashMap<String, Object>(3);

        validateLoanIsNotClosed(loanCharge);

        if (setOfLoanCharges().contains(loanCharge)) {
            final Map<String, Object> loanChargeChanges = loanCharge.update(command, getPrincpal().getAmount());
            actualChanges.putAll(loanChargeChanges);
            updateSummaryWithTotalFeeChargesDueAtDisbursement(deriveSumTotalOfChargesDueAtDisbursement());
        }

        final LoanRepaymentScheduleTransactionProcessor loanRepaymentScheduleTransactionProcessor = this.transactionProcessorFactory
                .determineProcessor(this.transactionProcessingStrategy);
        if (!loanCharge.isDueAtDisbursement()) {
            /****
             * TODO Vishwas Currently we do not allow waiving updating loan
             * charge after a loan is approved (hence there is no need to adjust
             * any loan transactions).
             * 
             * Consider removing this block of code or logically completing it
             * for the future by getting the list of affected Transactions
             ***/
            final List<LoanTransaction> allNonContraTransactionsPostDisbursement = retreiveListOfTransactionsPostDisbursement();
            loanRepaymentScheduleTransactionProcessor.handleTransaction(getDisbursementDate(), allNonContraTransactionsPostDisbursement,
                    getCurrency(), this.repaymentScheduleInstallments, setOfLoanCharges());
        } else {
            // reprocess loan schedule based on charge been waived.
            final LoanRepaymentScheduleProcessingWrapper wrapper = new LoanRepaymentScheduleProcessingWrapper();
            wrapper.reprocess(getCurrency(), getDisbursementDate(), this.repaymentScheduleInstallments, setOfLoanCharges());
        }

        updateLoanSummaryDerivedFields();

        return actualChanges;
    }

    public LoanTransaction waiveLoanCharge(final LoanCharge loanCharge, final LoanLifecycleStateMachine loanLifecycleStateMachine,
            final Map<String, Object> changes, final List<Long> existingTransactionIds, final List<Long> existingReversedTransactionIds) {

        validateLoanIsNotClosed(loanCharge);

        final Money amountWaived = loanCharge.waive(loanCurrency());

        changes.put("amount", amountWaived.getAmount());

        Money feeChargesWaived = amountWaived;
        Money penaltyChargesWaived = Money.zero(loanCurrency());
        if (loanCharge.isPenaltyCharge()) {
            penaltyChargesWaived = amountWaived;
            feeChargesWaived = Money.zero(loanCurrency());
        }

        LocalDate transactionDate = getDisbursementDate();
        if (loanCharge.isSpecifiedDueDate()) {
            transactionDate = loanCharge.getDueLocalDate();
        }

        updateSummaryWithTotalFeeChargesDueAtDisbursement(deriveSumTotalOfChargesDueAtDisbursement());

        existingTransactionIds.addAll(findExistingTransactionIds());
        existingReversedTransactionIds.addAll(findExistingReversedTransactionIds());

        final LoanTransaction waiveLoanChargeTransaction = LoanTransaction.waiveLoanCharge(this, amountWaived, transactionDate,
                feeChargesWaived, penaltyChargesWaived);
        this.loanTransactions.add(waiveLoanChargeTransaction);

        // Waive of charges whose due date falls after latest 'repayment'
        // transaction dont require entire loan schedule to be reprocessed.
        final LoanRepaymentScheduleTransactionProcessor loanRepaymentScheduleTransactionProcessor = this.transactionProcessorFactory
                .determineProcessor(this.transactionProcessingStrategy);
        if (!loanCharge.isDueAtDisbursement() && loanCharge.isPaidOrPartiallyPaid(loanCurrency())) {
            /****
             * TODO Vishwas Currently we do not allow waiving fully paid loan
             * charge and waiving partially paid loan charges only waives the
             * remaining amount.
             * 
             * Consider removing this block of code or logically completing it
             * for the future by getting the list of affected Transactions
             ***/
            final List<LoanTransaction> allNonContraTransactionsPostDisbursement = retreiveListOfTransactionsPostDisbursement();
            loanRepaymentScheduleTransactionProcessor.handleTransaction(getDisbursementDate(), allNonContraTransactionsPostDisbursement,
                    getCurrency(), this.repaymentScheduleInstallments, setOfLoanCharges());
        } else {
            // reprocess loan schedule based on charge been waived.
            final LoanRepaymentScheduleProcessingWrapper wrapper = new LoanRepaymentScheduleProcessingWrapper();
            wrapper.reprocess(getCurrency(), getDisbursementDate(), this.repaymentScheduleInstallments, setOfLoanCharges());
        }

        updateLoanSummaryDerivedFields();

        doPostLoanTransactionChecks(waiveLoanChargeTransaction.getTransactionDate(), loanLifecycleStateMachine);

        return waiveLoanChargeTransaction;
    }

    public Client client() {
        return this.client;
    }

    public LoanProduct loanProduct() {
        return this.loanProduct;
    }

    public LoanProductRelatedDetail repaymentScheduleDetail() {
        return this.loanRepaymentScheduleDetail;
    }

    public void updateClient(final Client client) {
        this.client = client;
    }

    public void updateLoanProduct(final LoanProduct loanProduct) {
        this.loanProduct = loanProduct;
    }

    public void updateAccountNo(final String newAccountNo) {
        this.accountNumber = newAccountNo;
        this.accountNumberRequiresAutoGeneration = false;
    }

    public void updateFund(final Fund fund) {
        this.fund = fund;
    }

    public void updateLoanPurpose(final CodeValue loanPurpose) {
        this.loanPurpose = loanPurpose;
    }

    public void updateLoanOfficerOnLoanApplication(final Staff newLoanOfficer) {
        if (!isSubmittedAndPendingApproval()) {
            Long loanOfficerId = null;
            if (this.loanOfficer != null) {
                loanOfficerId = this.loanOfficer.getId();
            }
            throw new LoanOfficerAssignmentException(getId(), loanOfficerId);
        }
        this.loanOfficer = newLoanOfficer;
    }

    public void updateTransactionProcessingStrategy(final LoanTransactionProcessingStrategy strategy) {
        this.transactionProcessingStrategy = strategy;
    }

    public void updateLoanCharges(final Set<LoanCharge> loanCharges) {
        setOfLoanCharges().clear();
        setOfLoanCharges().addAll(associateChargesWithThisLoan(loanCharges));
        updateSummaryWithTotalFeeChargesDueAtDisbursement(deriveSumTotalOfChargesDueAtDisbursement());
    }

    public void updateLoanCollateral(final Set<LoanCollateral> loanCollateral) {
        if (this.collateral == null) {
            this.collateral = new HashSet<LoanCollateral>();
        }
        this.collateral.clear();
        this.collateral.addAll(associateWithThisLoan(loanCollateral));
    }

    public void updateLoanSchedule(final LoanScheduleModel modifiedLoanSchedule) {
        this.repaymentScheduleInstallments.clear();

        for (final LoanScheduleModelPeriod scheduledLoanInstallment : modifiedLoanSchedule.getPeriods()) {

            if (scheduledLoanInstallment.isRepaymentPeriod()) {
                final LoanRepaymentScheduleInstallment installment = new LoanRepaymentScheduleInstallment(this,
                        scheduledLoanInstallment.periodNumber(), scheduledLoanInstallment.periodFromDate(),
                        scheduledLoanInstallment.periodDueDate(), scheduledLoanInstallment.principalDue(),
                        scheduledLoanInstallment.interestDue(), scheduledLoanInstallment.feeChargesDue(),
                        scheduledLoanInstallment.penaltyChargesDue());
                addRepaymentScheduleInstallment(installment);
            }
        }

        updateLoanScheduleDependentDerivedFields();
        updateLoanSummaryDerivedFields();
    }

    private void updateLoanScheduleDependentDerivedFields() {
        this.expectedMaturityDate = determineExpectedMaturityDate().toDate();
        this.actualMaturityDate = determineExpectedMaturityDate().toDate();
    }

    private void updateLoanSummaryDerivedFields() {

        if (isNotDisbursed()) {
            this.summary.zeroFields();
            this.summaryArrearsAging = null;
            this.totalOverpaid = null;
        } else {
            final Money overpaidBy = calculateTotalOverpayment();
            this.totalOverpaid = overpaidBy.getAmountDefaultedToNullIfZero();

            final Money principal = this.loanRepaymentScheduleDetail.getPrincipal();
            this.summary.updateSummary(loanCurrency(), principal, this.repaymentScheduleInstallments, this.loanSummaryWrapper,
                    isDisbursed());
            if (this.summaryArrearsAging == null) {
                this.summaryArrearsAging = new LoanSummaryArrearsAging(this);
            }
            this.summaryArrearsAging.updateSummary(loanCurrency(), this.repaymentScheduleInstallments, this.loanSummaryWrapper);
            if (this.summaryArrearsAging.isNotInArrears(loanCurrency())) {
                this.summaryArrearsAging = null;
            }
        }
    }

    public Map<String, Object> loanApplicationModification(final JsonCommand command, final Set<LoanCharge> possiblyModifedLoanCharges,
            final Set<LoanCollateral> possiblyModifedLoanCollateralItems, final AprCalculator aprCalculator) {

        final Map<String, Object> actualChanges = this.loanRepaymentScheduleDetail.updateLoanApplicationAttributes(command, aprCalculator);
        if (!actualChanges.isEmpty()) {
            final boolean recalculateLoanSchedule = !(actualChanges.size() == 1 && actualChanges.containsKey("inArrearsTolerance"));
            actualChanges.put("recalculateLoanSchedule", recalculateLoanSchedule);
        }

        final String dateFormatAsInput = command.dateFormat();
        final String localeAsInput = command.locale();

        final String accountNoParamName = "accountNo";
        if (command.isChangeInStringParameterNamed(accountNoParamName, this.accountNumber)) {
            final String newValue = command.stringValueOfParameterNamed(accountNoParamName);
            actualChanges.put(accountNoParamName, newValue);
            this.accountNumber = StringUtils.defaultIfEmpty(newValue, null);
        }

        final String externalIdParamName = "externalId";
        if (command.isChangeInStringParameterNamed(externalIdParamName, this.externalId)) {
            final String newValue = command.stringValueOfParameterNamed(externalIdParamName);
            actualChanges.put(externalIdParamName, newValue);
            this.externalId = StringUtils.defaultIfEmpty(newValue, null);
        }

        // add clientId, groupId and loanType changes to actual changes

        final String clientIdParamName = "clientId";
        final Long clientId = this.client == null ? null : this.client.getId();
        if (command.isChangeInLongParameterNamed(clientIdParamName, clientId)) {
            final Long newValue = command.longValueOfParameterNamed(clientIdParamName);
            actualChanges.put(clientIdParamName, newValue);
        }

        // FIXME: AA - We may require separate api command to move loan from one
        // group to another
        final String groupIdParamName = "groupId";
        final Long groupId = this.group == null ? null : this.group.getId();
        if (command.isChangeInLongParameterNamed(groupIdParamName, groupId)) {
            final Long newValue = command.longValueOfParameterNamed(groupIdParamName);
            actualChanges.put(groupIdParamName, newValue);
        }

        final String productIdParamName = "productId";
        if (command.isChangeInLongParameterNamed(productIdParamName, this.loanProduct.getId())) {
            final Long newValue = command.longValueOfParameterNamed(productIdParamName);
            actualChanges.put(productIdParamName, newValue);
            actualChanges.put("recalculateLoanSchedule", true);
        }

        Long existingFundId = null;
        if (this.fund != null) {
            existingFundId = this.fund.getId();
        }
        final String fundIdParamName = "fundId";
        if (command.isChangeInLongParameterNamed(fundIdParamName, existingFundId)) {
            final Long newValue = command.longValueOfParameterNamed(fundIdParamName);
            actualChanges.put(fundIdParamName, newValue);
        }

        Long existingLoanOfficerId = null;
        if (this.loanOfficer != null) {
            existingLoanOfficerId = this.loanOfficer.getId();
        }
        final String loanOfficerIdParamName = "loanOfficerId";
        if (command.isChangeInLongParameterNamed(loanOfficerIdParamName, existingLoanOfficerId)) {
            final Long newValue = command.longValueOfParameterNamed(loanOfficerIdParamName);
            actualChanges.put(loanOfficerIdParamName, newValue);
        }

        Long existingLoanPurposeId = null;
        if (this.loanPurpose != null) {
            existingLoanPurposeId = this.loanPurpose.getId();
        }
        final String loanPurposeIdParamName = "loanPurposeId";
        if (command.isChangeInLongParameterNamed(loanPurposeIdParamName, existingLoanPurposeId)) {
            final Long newValue = command.longValueOfParameterNamed(loanPurposeIdParamName);
            actualChanges.put(loanPurposeIdParamName, newValue);
        }

        final String strategyIdParamName = "transactionProcessingStrategyId";
        if (command.isChangeInLongParameterNamed(strategyIdParamName, this.transactionProcessingStrategy.getId())) {
            final Long newValue = command.longValueOfParameterNamed(strategyIdParamName);
            actualChanges.put(strategyIdParamName, newValue);
        }

        final String submittedOnDateParamName = "submittedOnDate";
        if (command.isChangeInLocalDateParameterNamed(submittedOnDateParamName, getSubmittedOnDate())) {
            final String valueAsInput = command.stringValueOfParameterNamed(submittedOnDateParamName);
            actualChanges.put(submittedOnDateParamName, valueAsInput);
            actualChanges.put("dateFormat", dateFormatAsInput);
            actualChanges.put("locale", localeAsInput);

            final LocalDate newValue = command.localDateValueOfParameterNamed(submittedOnDateParamName);
            this.submittedOnDate = newValue.toDate();
        }

        final String expectedDisbursementDateParamName = "expectedDisbursementDate";
        if (command.isChangeInLocalDateParameterNamed(expectedDisbursementDateParamName, getExpectedDisbursedOnLocalDate())) {
            final String valueAsInput = command.stringValueOfParameterNamed(expectedDisbursementDateParamName);
            actualChanges.put(expectedDisbursementDateParamName, valueAsInput);
            actualChanges.put("dateFormat", dateFormatAsInput);
            actualChanges.put("locale", localeAsInput);
            actualChanges.put("recalculateLoanSchedule", true);

            final LocalDate newValue = command.localDateValueOfParameterNamed(expectedDisbursementDateParamName);
            this.expectedDisbursementDate = newValue.toDate();
            removeFirstDisbursementTransaction();
        }

        final String repaymentsStartingFromDateParamName = "repaymentsStartingFromDate";
        if (command.isChangeInLocalDateParameterNamed(repaymentsStartingFromDateParamName, getExpectedFirstRepaymentOnDate())) {
            final String valueAsInput = command.stringValueOfParameterNamed(repaymentsStartingFromDateParamName);
            actualChanges.put(repaymentsStartingFromDateParamName, valueAsInput);
            actualChanges.put("dateFormat", dateFormatAsInput);
            actualChanges.put("locale", localeAsInput);
            actualChanges.put("recalculateLoanSchedule", true);

            final LocalDate newValue = command.localDateValueOfParameterNamed(repaymentsStartingFromDateParamName);
            if (newValue != null) {
                this.expectedFirstRepaymentOnDate = newValue.toDate();
            } else {
                this.expectedFirstRepaymentOnDate = null;
            }
        }

        final String syncDisbursementParameterName = "syncDisbursementWithMeeting";
        if (command.isChangeInBooleanParameterNamed(syncDisbursementParameterName, isSyncDisbursementWithMeeting())) {
            final Boolean valueAsInput = command.booleanObjectValueOfParameterNamed(syncDisbursementParameterName);
            actualChanges.put(syncDisbursementParameterName, valueAsInput);
            this.syncDisbursementWithMeeting = valueAsInput;
        }

        final String interestChargedFromDateParamName = "interestChargedFromDate";
        if (command.isChangeInLocalDateParameterNamed(interestChargedFromDateParamName, getInterestChargedFromDate())) {
            final String valueAsInput = command.stringValueOfParameterNamed(interestChargedFromDateParamName);
            actualChanges.put(interestChargedFromDateParamName, valueAsInput);
            actualChanges.put("dateFormat", dateFormatAsInput);
            actualChanges.put("locale", localeAsInput);
            actualChanges.put("recalculateLoanSchedule", true);

            final LocalDate newValue = command.localDateValueOfParameterNamed(interestChargedFromDateParamName);
            if (newValue != null) {
                this.interestChargedFromDate = newValue.toDate();
            } else {
                this.interestChargedFromDate = null;
            }
        }

        if (getSubmittedOnDate().isAfter(new LocalDate())) {
            final String errorMessage = "The date on which a loan is submitted cannot be in the future.";
            throw new InvalidLoanStateTransitionException("submittal", "cannot.be.a.future.date", errorMessage, getSubmittedOnDate());
        }

        if (!(this.client == null)) {
            if (getSubmittedOnDate().isBefore(this.client.getActivationLocalDate())) {
                final String errorMessage = "The date on which a loan is submitted cannot be earlier than client's activation date.";
                throw new InvalidLoanStateTransitionException("submittal", "cannot.be.before.client.activation.date", errorMessage,
                        getSubmittedOnDate());
            }
        } else if (!(this.group == null)) {
            if (getSubmittedOnDate().isBefore(this.group.getActivationLocalDate())) {
                final String errorMessage = "The date on which a loan is submitted cannot be earlier than groups's activation date.";
                throw new InvalidLoanStateTransitionException("submittal", "cannot.be.before.group.activation.date", errorMessage,
                        getSubmittedOnDate());
            }
        }

        if (getSubmittedOnDate().isAfter(getExpectedDisbursedOnLocalDate())) {
            final String errorMessage = "The date on which a loan is submitted cannot be after its expected disbursement date: "
                    + getExpectedDisbursedOnLocalDate().toString();
            throw new InvalidLoanStateTransitionException("submittal", "cannot.be.after.expected.disbursement.date", errorMessage,
                    getSubmittedOnDate(), getExpectedDisbursedOnLocalDate());
        }

        final String chargesParamName = "charges";
        if (command.parameterExists(chargesParamName)) {

            final Set<LoanCharge> existingLoanCharges = setOfLoanCharges();

            if (!possiblyModifedLoanCharges.equals(existingLoanCharges)) {
                actualChanges.put(chargesParamName, getLoanCharges(possiblyModifedLoanCharges));

                actualChanges.put(chargesParamName, getLoanCharges(possiblyModifedLoanCharges));
                actualChanges.put("recalculateLoanSchedule", true);

                for (final LoanCharge loanCharge : possiblyModifedLoanCharges) {
                    validateChargeHasValidSpecifiedDateIfApplicable(loanCharge, getDisbursementDate(), getLastRepaymentPeriodDueDate());
                }
            }
        }

        final String collateralParamName = "collateral";
        if (command.parameterExists(collateralParamName)) {

            if (!possiblyModifedLoanCollateralItems.equals(this.collateral)) {
                actualChanges.put(collateralParamName, listOfLoanCollateralData(possiblyModifedLoanCollateralItems));
            }
        }

        final String loanTermFrequencyParamName = "loanTermFrequency";
        if (command.isChangeInIntegerParameterNamed(loanTermFrequencyParamName, this.termFrequency)) {
            final Integer newValue = command.integerValueOfParameterNamed(loanTermFrequencyParamName);
            actualChanges.put(externalIdParamName, newValue);
            this.termFrequency = newValue;
        }

        final String loanTermFrequencyTypeParamName = "loanTermFrequencyType";
        if (command.isChangeInIntegerParameterNamed(loanTermFrequencyTypeParamName, this.termPeriodFrequencyType)) {
            final Integer newValue = command.integerValueOfParameterNamed(loanTermFrequencyTypeParamName);
            final PeriodFrequencyType newTermPeriodFrequencyType = PeriodFrequencyType.fromInt(newValue);
            actualChanges.put(loanTermFrequencyTypeParamName, newTermPeriodFrequencyType.getValue());
            this.termPeriodFrequencyType = newValue;
        }

        return actualChanges;
    }

    private Set<LoanCharge> setOfLoanCharges() {
        Set<LoanCharge> loanCharges = this.charges;
        if (this.charges == null) {
            loanCharges = new HashSet<LoanCharge>();
        }
        return loanCharges;
    }

    private CollateralData[] listOfLoanCollateralData(final Set<LoanCollateral> setOfLoanCollateral) {

        CollateralData[] existingLoanCollateral = null;

        final List<CollateralData> loanCollateralList = new ArrayList<CollateralData>();
        for (final LoanCollateral loanCollateral : setOfLoanCollateral) {

            final CollateralData data = loanCollateral.toData();

            loanCollateralList.add(data);
        }

        existingLoanCollateral = loanCollateralList.toArray(new CollateralData[loanCollateralList.size()]);

        return existingLoanCollateral;
    }

    private LoanChargeCommand[] getLoanCharges(final Set<LoanCharge> setOfLoanCharges) {

        LoanChargeCommand[] existingLoanCharges = null;

        final List<LoanChargeCommand> loanChargesList = new ArrayList<LoanChargeCommand>();
        for (final LoanCharge loanCharge : setOfLoanCharges) {
            loanChargesList.add(loanCharge.toCommand());
        }

        existingLoanCharges = loanChargesList.toArray(new LoanChargeCommand[loanChargesList.size()]);

        return existingLoanCharges;
    }

    private void removeFirstDisbursementTransaction() {
        for (final LoanTransaction loanTransaction : this.loanTransactions) {
            if (loanTransaction.isDisbursement()) {
                this.loanTransactions.remove(loanTransaction);
                break;
            }
        }
    }

    public void loanApplicationSubmittal(final AppUser currentUser, final LoanScheduleModel loanSchedule,
            final LoanApplicationTerms loanApplicationTerms, final LoanLifecycleStateMachine lifecycleStateMachine,
            final LocalDate submittedOn, final String externalId, final boolean allowTransactionsOnHoliday, final List<Holiday> holidays,
            final WorkingDays workingDays, final boolean allowTransactionsOnNonWorkingDay) {

        updateLoanSchedule(loanSchedule);

        LoanStatus from = null;
        if (this.loanStatus != null) {
            from = LoanStatus.fromInt(this.loanStatus);
        }

        final LoanStatus statusEnum = lifecycleStateMachine.transition(LoanEvent.LOAN_CREATED, from);
        this.loanStatus = statusEnum.getValue();

        this.externalId = externalId;
        this.termFrequency = loanApplicationTerms.getLoanTermFrequency();
        this.termPeriodFrequencyType = loanApplicationTerms.getLoanTermPeriodFrequencyType().getValue();
        this.submittedOnDate = submittedOn.toDate();
        this.submittedBy = currentUser;
        this.expectedDisbursementDate = loanApplicationTerms.getExpectedDisbursementDate().toDate();
        this.expectedFirstRepaymentOnDate = loanApplicationTerms.getRepaymentStartFromDate();
        this.interestChargedFromDate = loanApplicationTerms.getInterestChargedFromDate();

        updateLoanScheduleDependentDerivedFields();

        if (submittedOn.isAfter(DateUtils.getLocalDateOfTenant())) {
            final String errorMessage = "The date on which a loan is submitted cannot be in the future.";
            throw new InvalidLoanStateTransitionException("submittal", "cannot.be.a.future.date", errorMessage, submittedOn);
        }

        if (this.client != null && this.client.isActivatedAfter(submittedOn)) {
            final String errorMessage = "The date on which a loan is submitted cannot be earlier than client's activation date.";
            throw new InvalidLoanStateTransitionException("submittal", "cannot.be.before.client.activation.date", errorMessage, submittedOn);
        } 
        if (this.group != null && this.group.isActivatedAfter(submittedOn)) {
            final String errorMessage = "The date on which a loan is submitted cannot be earlier than groups's activation date.";
            throw new InvalidLoanStateTransitionException("submittal", "cannot.be.before.group.activation.date", errorMessage, submittedOn);
        }

        if (submittedOn.isAfter(getExpectedDisbursedOnLocalDate())) {
            final String errorMessage = "The date on which a loan is submitted cannot be after its expected disbursement date: "
                    + getExpectedDisbursedOnLocalDate().toString();
            throw new InvalidLoanStateTransitionException("submittal", "cannot.be.after.expected.disbursement.date", errorMessage,
                    submittedOn, getExpectedDisbursedOnLocalDate());
        }

        // charges are optional
        for (final LoanCharge loanCharge : setOfLoanCharges()) {
            validateChargeHasValidSpecifiedDateIfApplicable(loanCharge, getDisbursementDate(), getLastRepaymentPeriodDueDate());
        }
        
        //validate if disbursement date is a holiday or a non-working day
        validateDisbursementDateIsOnNonWorkingDay(workingDays, allowTransactionsOnNonWorkingDay);
        validateDisbursementDateIsOnHoliday(allowTransactionsOnHoliday, holidays);
    }
    
    private LocalDate determineExpectedMaturityDate() {
        final int numberOfInstallments = this.repaymentScheduleInstallments.size();
        return this.repaymentScheduleInstallments.get(numberOfInstallments - 1).getDueDate();
    }

    public Map<String, Object> loanApplicationRejection(final AppUser currentUser, final JsonCommand command,
            final LoanLifecycleStateMachine loanLifecycleStateMachine) {

        final Map<String, Object> actualChanges = new LinkedHashMap<String, Object>();

        final LoanStatus statusEnum = loanLifecycleStateMachine.transition(LoanEvent.LOAN_REJECTED, LoanStatus.fromInt(this.loanStatus));
        if (!statusEnum.hasStateOf(LoanStatus.fromInt(this.loanStatus))) {
            this.loanStatus = statusEnum.getValue();
            actualChanges.put("status", LoanEnumerations.status(this.loanStatus));

            final LocalDate rejectedOn = command.localDateValueOfParameterNamed("rejectedOnDate");

            final Locale locale = new Locale(command.locale());
            final DateTimeFormatter fmt = DateTimeFormat.forPattern(command.dateFormat()).withLocale(locale);

            this.rejectedOnDate = rejectedOn.toDate();
            this.rejectedBy = currentUser;
            this.closedOnDate = rejectedOn.toDate();
            this.closedBy = currentUser;

            actualChanges.put("locale", command.locale());
            actualChanges.put("dateFormat", command.dateFormat());
            actualChanges.put("rejectedOnDate", rejectedOn.toString(fmt));
            actualChanges.put("closedOnDate", rejectedOn.toString(fmt));

            if (rejectedOn.isBefore(getSubmittedOnDate())) {
                final String errorMessage = "The date on which a loan is rejected cannot be before its submittal date: "
                        + getSubmittedOnDate().toString();
                throw new InvalidLoanStateTransitionException("reject", "cannot.be.before.submittal.date", errorMessage, rejectedOn,
                        getSubmittedOnDate());
            }
            if (rejectedOn.isAfter(DateUtils.getLocalDateOfTenant())) {
                final String errorMessage = "The date on which a loan is rejected cannot be in the future.";
                throw new InvalidLoanStateTransitionException("reject", "cannot.be.a.future.date", errorMessage, rejectedOn);
            }
        } else {
            final String errorMessage = "Only the loan applications with status 'Submitted and pending approval' are allowed to be rejected.";
            throw new InvalidLoanStateTransitionException("reject", "cannot.reject", errorMessage);
        }

        return actualChanges;
    }

    public Map<String, Object> loanApplicationWithdrawnByApplicant(final AppUser currentUser, final JsonCommand command,
            final LoanLifecycleStateMachine loanLifecycleStateMachine) {

        final Map<String, Object> actualChanges = new LinkedHashMap<String, Object>();

        final LoanStatus statusEnum = loanLifecycleStateMachine.transition(LoanEvent.LOAN_WITHDRAWN, LoanStatus.fromInt(this.loanStatus));
        if (!statusEnum.hasStateOf(LoanStatus.fromInt(this.loanStatus))) {
            this.loanStatus = statusEnum.getValue();
            actualChanges.put("status", LoanEnumerations.status(this.loanStatus));

            LocalDate withdrawnOn = command.localDateValueOfParameterNamed("withdrawnOnDate");
            if (withdrawnOn == null) {
                withdrawnOn = command.localDateValueOfParameterNamed("eventDate");
            }

            final Locale locale = new Locale(command.locale());
            final DateTimeFormatter fmt = DateTimeFormat.forPattern(command.dateFormat()).withLocale(locale);

            this.withdrawnOnDate = withdrawnOn.toDate();
            this.withdrawnBy = currentUser;
            this.closedOnDate = withdrawnOn.toDate();
            this.closedBy = currentUser;

            actualChanges.put("locale", command.locale());
            actualChanges.put("dateFormat", command.dateFormat());
            actualChanges.put("withdrawnOnDate", withdrawnOn.toString(fmt));
            actualChanges.put("closedOnDate", withdrawnOn.toString(fmt));

            if (withdrawnOn.isBefore(getSubmittedOnDate())) {
                final String errorMessage = "The date on which a loan is withdrawn cannot be before its submittal date: "
                        + getSubmittedOnDate().toString();
                throw new InvalidLoanStateTransitionException("reject", "cannot.be.before.submittal.date", errorMessage, command,
                        getSubmittedOnDate());
            }

            if (withdrawnOn.isAfter(DateUtils.getLocalDateOfTenant())) {
                final String errorMessage = "The date on which a loan is withdrawn cannot be in the future.";
                throw new InvalidLoanStateTransitionException("reject", "cannot.be.a.future.date", errorMessage, command);
            }
        } else {
            final String errorMessage = "Only the loan applications with status 'Submitted and pending approval' are allowed to be withdrawn by applicant.";
            throw new InvalidLoanStateTransitionException("withdraw", "cannot.withdraw", errorMessage);
        }

        return actualChanges;
    }

    public Map<String, Object> loanApplicationApproval(final AppUser currentUser, final JsonCommand command,
            final LoanLifecycleStateMachine loanLifecycleStateMachine) {

        final Map<String, Object> actualChanges = new LinkedHashMap<String, Object>();

        final LoanStatus statusEnum = loanLifecycleStateMachine.transition(LoanEvent.LOAN_APPROVED, LoanStatus.fromInt(this.loanStatus));
        if (!statusEnum.hasStateOf(LoanStatus.fromInt(this.loanStatus))) {
            this.loanStatus = statusEnum.getValue();
            actualChanges.put("status", LoanEnumerations.status(this.loanStatus));

            // only do below if status has changed in the 'approval' case
            LocalDate approvedOn = command.localDateValueOfParameterNamed("approvedOnDate");
            String approvedOnDateChange = command.stringValueOfParameterNamed("approvedOnDate");
            if (approvedOn == null) {
                approvedOn = command.localDateValueOfParameterNamed("eventDate");
                approvedOnDateChange = command.stringValueOfParameterNamed("eventDate");
            }

            this.approvedOnDate = approvedOn.toDate();
            this.approvedBy = currentUser;
            actualChanges.put("locale", command.locale());
            actualChanges.put("dateFormat", command.dateFormat());
            actualChanges.put("approvedOnDate", approvedOnDateChange);

            final LocalDate submittalDate = new LocalDate(this.submittedOnDate);
            if (approvedOn.isBefore(submittalDate)) {
                final String errorMessage = "The date on which a loan is approved cannot be before its submittal date: "
                        + submittalDate.toString();
                throw new InvalidLoanStateTransitionException("approval", "cannot.be.before.submittal.date", errorMessage,
                        getApprovedOnDate(), submittalDate);
            }
            if (approvedOn.isAfter(DateUtils.getLocalDateOfTenant())) {
                final String errorMessage = "The date on which a loan is approved cannot be in the future.";
                throw new InvalidLoanStateTransitionException("approval", "cannot.be.a.future.date", errorMessage, getApprovedOnDate());
            }

            if (this.loanOfficer != null) {
                final LoanOfficerAssignmentHistory loanOfficerAssignmentHistory = LoanOfficerAssignmentHistory.createNew(this,
                        this.loanOfficer, approvedOn);
                this.loanOfficerHistory.add(loanOfficerAssignmentHistory);
            }
        }

        return actualChanges;
    }

    public Map<String, Object> undoApproval(final LoanLifecycleStateMachine loanLifecycleStateMachine) {

        final Map<String, Object> actualChanges = new LinkedHashMap<String, Object>();

        final LoanStatus currentStatus = LoanStatus.fromInt(this.loanStatus);
        final LoanStatus statusEnum = loanLifecycleStateMachine.transition(LoanEvent.LOAN_APPROVAL_UNDO, currentStatus);
        if (!statusEnum.hasStateOf(currentStatus)) {
            this.loanStatus = statusEnum.getValue();
            actualChanges.put("status", LoanEnumerations.status(this.loanStatus));

            this.approvedOnDate = null;
            this.approvedBy = null;
            actualChanges.put("approvedOnDate", "");

            this.loanOfficerHistory.clear();
        }

        return actualChanges;
    }

    private Collection<Long> findExistingTransactionIds() {

        final Collection<Long> ids = new ArrayList<Long>();

        for (final LoanTransaction transaction : this.loanTransactions) {
            ids.add(transaction.getId());
        }

        return ids;
    }

    private Collection<Long> findExistingReversedTransactionIds() {

        final Collection<Long> ids = new ArrayList<Long>();

        for (final LoanTransaction transaction : this.loanTransactions) {
            if (transaction.isReversed()) {
                ids.add(transaction.getId());
            }
        }

        return ids;
    }

    public Map<String, Object> disburse(final LoanScheduleGeneratorFactory loanScheduleFactory, final AppUser currentUser,
            final JsonCommand command, final ApplicationCurrency currency, final List<Long> existingTransactionIds,
            final List<Long> existingReversedTransactionIds, final Map<String, Object> actualChanges, final PaymentDetail paymentDetail,
            final LocalDate calculatedRepaymentsStartingFromDate, final boolean isHolidayEnabled, final List<Holiday> holidays,
            final WorkingDays workingDays, final boolean allowTransactionsOnHoliday, final boolean allowTransactionsOnNonWorkingDay) {

        updateLoanToPreDisbursalState();

        final LoanStatus statusEnum = this.loanLifecycleStateMachine.transition(LoanEvent.LOAN_DISBURSED, LoanStatus.fromInt(this.loanStatus));
        if (!statusEnum.hasStateOf(LoanStatus.fromInt(this.loanStatus))) {

            existingTransactionIds.addAll(findExistingTransactionIds());
            existingReversedTransactionIds.addAll(findExistingReversedTransactionIds());

            this.loanStatus = statusEnum.getValue();
            actualChanges.put("status", LoanEnumerations.status(this.loanStatus));

            final LocalDate actualDisbursementDate = command.localDateValueOfParameterNamed("actualDisbursementDate");
            final String txnExternalId = command.stringValueOfParameterNamedAllowingNull("externalId");
            
            this.actualDisbursementDate = actualDisbursementDate.toDate();
            this.disbursedBy = currentUser;
            updateLoanScheduleDependentDerivedFields();

            actualChanges.put("locale", command.locale());
            actualChanges.put("dateFormat", command.dateFormat());
            actualChanges.put("actualDisbursementDate", command.stringValueOfParameterNamed("actualDisbursementDate"));

          //validate if disbursement date is a holiday or a non-working day
            validateDisbursementDateIsOnNonWorkingDay(workingDays, allowTransactionsOnNonWorkingDay);
            validateDisbursementDateIsOnHoliday(allowTransactionsOnHoliday, holidays);
            
            handleDisbursementTransaction(paymentDetail, actualDisbursementDate, txnExternalId);

            if (isRepaymentScheduleRegenerationRequiredForDisbursement(actualDisbursementDate)) {
                regenerateRepaymentSchedule(loanScheduleFactory, currency, calculatedRepaymentsStartingFromDate, isHolidayEnabled, holidays, workingDays);
                updateLoanRepaymentPeriodsDerivedFields(actualDisbursementDate);
            } else {
                updateLoanRepaymentPeriodsDerivedFields(actualDisbursementDate);
                updateLoanSummaryDerivedFields();
            }

            final Money interestApplied = Money.of(getCurrency(), this.summary.getTotalInterestCharged());
            final LoanTransaction interestAppliedTransaction = LoanTransaction.applyInterest(this, interestApplied, actualDisbursementDate);
            this.loanTransactions.add(interestAppliedTransaction);
        }

        return actualChanges;
    }

    private void updateLoanRepaymentPeriodsDerivedFields(final LocalDate actualDisbursementDate) {

        for (final LoanRepaymentScheduleInstallment repaymentPeriod : this.repaymentScheduleInstallments) {
            repaymentPeriod.updateDerivedFields(loanCurrency(), actualDisbursementDate);
        }
    }

    /*
     * Ability to regenerate the repayment schedule based on the loans current
     * details/state.
     */
    private void regenerateRepaymentSchedule(final LoanScheduleGeneratorFactory loanScheduleFactory,
            final ApplicationCurrency applicationCurrency, final LocalDate calculatedRepaymentsStartingFromDate, final boolean isHolidayEnabled,
            final List<Holiday> holidays, final WorkingDays workingDays) {

        final InterestMethod interestMethod = this.loanRepaymentScheduleDetail.getInterestMethod();
        final LoanScheduleGenerator loanScheduleGenerator = loanScheduleFactory.create(interestMethod);

        final RoundingMode roundingMode = RoundingMode.HALF_EVEN;
        final MathContext mc = new MathContext(8, roundingMode);

        final Integer loanTermFrequency = this.termFrequency;
        final PeriodFrequencyType loanTermPeriodFrequencyType = PeriodFrequencyType.fromInt(this.termPeriodFrequencyType);
        final LoanApplicationTerms loanApplicationTerms = LoanApplicationTerms.assembleFrom(applicationCurrency, loanTermFrequency,
                loanTermPeriodFrequencyType, getDisbursementDate(), getExpectedFirstRepaymentOnDate(), calculatedRepaymentsStartingFromDate, getInArrearsTolerance(),
                this.loanRepaymentScheduleDetail);

        final LoanScheduleModel loanSchedule = loanScheduleGenerator.generate(mc, applicationCurrency, loanApplicationTerms, this.charges, isHolidayEnabled, holidays, workingDays);

        updateLoanSchedule(loanSchedule);
    }

    private LoanTransaction handleDisbursementTransaction(final PaymentDetail paymentDetail, final LocalDate disbursedOn, final String txnExternalId) {
        // track disbursement transaction
        final LoanTransaction disbursementTransaction = LoanTransaction.disbursement(this.loanRepaymentScheduleDetail.getPrincipal(),
                paymentDetail, disbursedOn, txnExternalId);
        disbursementTransaction.updateLoan(this);
        this.loanTransactions.add(disbursementTransaction);

        // add repayment transaction to track incoming money from client to mfi
        // for (charges due at time of disbursement)

        /***
         * TODO Vishwas: do we need to be able to pass in payment type details
         * for repayments at disbursements too?
         ***/
        final Money totalFeeChargesDueAtDisbursement = this.summary.getTotalFeeChargesDueAtDisbursement(loanCurrency());
        if (totalFeeChargesDueAtDisbursement.isGreaterThanZero()) {

            final LoanTransaction chargesPayment = LoanTransaction.repaymentAtDisbursement(totalFeeChargesDueAtDisbursement, null, disbursedOn, txnExternalId);
            final Money zero = Money.zero(getCurrency());
            chargesPayment.updateComponents(zero, zero, totalFeeChargesDueAtDisbursement, zero);
            chargesPayment.updateLoan(this);
            this.loanTransactions.add(chargesPayment);

            /**
             * all Charges repaid at disbursal is marked as repaid and
             * "APPLY Charge" transactions are created for all other fees (
             * which are created during disbursal but not repaid)
             **/
            for (final LoanCharge charge : setOfLoanCharges()) {
                if (charge.isDueAtDisbursement()) {
                    charge.markAsFullyPaid();
                    // Add "Loan Charge Paid By" details to this transaction
                    final LoanChargePaidBy loanChargePaidBy = new LoanChargePaidBy(chargesPayment, charge, charge.amount());
                    chargesPayment.getLoanChargesPaid().add(loanChargePaidBy);
                } else {
                    handleChargeAppliedTransaction(charge, disbursedOn);
                }
            }
        }

        if (getApprovedOnDate() != null && disbursedOn.isBefore(getApprovedOnDate())) {
            final String errorMessage = "The date on which a loan is disbursed cannot be before its approval date: "
                    + getApprovedOnDate().toString();
            throw new InvalidLoanStateTransitionException("disbursal", "cannot.be.before.approval.date", errorMessage, disbursedOn,
                    getApprovedOnDate());
        }

        if (disbursedOn.isAfter(new LocalDate())) {
            final String errorMessage = "The date on which a loan with identifier : " + this.accountNumber
                    + " is disbursed cannot be in the future.";
            throw new InvalidLoanStateTransitionException("disbursal", "cannot.be.a.future.date", errorMessage, disbursedOn);
        }

        return disbursementTransaction;
    }

    public Map<String, Object> undoDisbursal(final List<Long> existingTransactionIds, final List<Long> existingReversedTransactionIds) {

        final Map<String, Object> actualChanges = new LinkedHashMap<String, Object>();

        final LoanStatus currentStatus = LoanStatus.fromInt(this.loanStatus);
        final LoanStatus statusEnum = this.loanLifecycleStateMachine.transition(LoanEvent.LOAN_DISBURSAL_UNDO, currentStatus);
        if (!statusEnum.hasStateOf(currentStatus)) {
            this.loanStatus = statusEnum.getValue();
            actualChanges.put("status", LoanEnumerations.status(this.loanStatus));

            this.actualDisbursementDate = null;
            this.disbursedBy = null;
            actualChanges.put("actualDisbursementDate", "");

            existingTransactionIds.addAll(findExistingTransactionIds());
            existingReversedTransactionIds.addAll(findExistingReversedTransactionIds());

            reverseExistingTransactions();

            updateLoanToPreDisbursalState();
        }

        return actualChanges;
    }

    private final void reverseExistingTransactions() {

        for (final LoanTransaction transaction : this.loanTransactions) {
            transaction.reverse();
        }
    }

    private void updateLoanToPreDisbursalState() {
        this.actualDisbursementDate = null;

        for (final LoanCharge charge : setOfLoanCharges()) {
            charge.resetToOriginal(loanCurrency());
        }

        for (final LoanRepaymentScheduleInstallment currentInstallment : this.repaymentScheduleInstallments) {
            currentInstallment.resetDerivedComponents();
        }

        final LoanRepaymentScheduleProcessingWrapper wrapper = new LoanRepaymentScheduleProcessingWrapper();
        wrapper.reprocess(getCurrency(), getDisbursementDate(), this.repaymentScheduleInstallments, setOfLoanCharges());

        updateLoanSummaryDerivedFields();
    }

    public ChangedTransactionDetail waiveInterest(final LoanTransaction waiveInterestTransaction,
            final LoanLifecycleStateMachine loanLifecycleStateMachine, final List<Long> existingTransactionIds,
            final List<Long> existingReversedTransactionIds) {

        existingTransactionIds.addAll(findExistingTransactionIds());
        existingReversedTransactionIds.addAll(findExistingReversedTransactionIds());

        final ChangedTransactionDetail changedTransactionDetail = handleRepaymentOrWaiverTransaction(waiveInterestTransaction,
                loanLifecycleStateMachine, null);

        return changedTransactionDetail;
    }

    public ChangedTransactionDetail makeRepayment(final LoanTransaction repaymentTransaction,
            final LoanLifecycleStateMachine loanLifecycleStateMachine, final List<Long> existingTransactionIds,
            final List<Long> existingReversedTransactionIds, final boolean allowTransactionsOnHoliday, final List<Holiday> holidays,
            final WorkingDays workingDays, final boolean allowTransactionsOnNonWorkingDay) {

        validateRepaymentDateIsOnHoliday(repaymentTransaction.getTransactionDate(), allowTransactionsOnHoliday, holidays);
        validateRepaymentDateIsOnNonWorkingDay(repaymentTransaction.getTransactionDate(), workingDays, allowTransactionsOnNonWorkingDay);
        
        existingTransactionIds.addAll(findExistingTransactionIds());
        existingReversedTransactionIds.addAll(findExistingReversedTransactionIds());

        final ChangedTransactionDetail changedTransactionDetail = handleRepaymentOrWaiverTransaction(repaymentTransaction,
                loanLifecycleStateMachine, null);

        return changedTransactionDetail;
    }

    private ChangedTransactionDetail handleRepaymentOrWaiverTransaction(final LoanTransaction loanTransaction,
            final LoanLifecycleStateMachine loanLifecycleStateMachine, final LoanTransaction adjustedTransaction) {

        ChangedTransactionDetail changedTransactionDetail = null;

        final LoanStatus statusEnum = loanLifecycleStateMachine.transition(LoanEvent.LOAN_REPAYMENT_OR_WAIVER,
                LoanStatus.fromInt(this.loanStatus));
        this.loanStatus = statusEnum.getValue();

        loanTransaction.updateLoan(this);

        final boolean isTransactionChronologicallyLatest = isChronologicallyLatestRepaymentOrWaiver(loanTransaction, this.loanTransactions);

        if (loanTransaction.isNotZero(loanCurrency())) {
            this.loanTransactions.add(loanTransaction);
        }

        if (loanTransaction.isNotRepayment() && loanTransaction.isNotWaiver()) {
            final String errorMessage = "A transaction of type repayment or waiver was expected but not received.";
            throw new InvalidLoanTransactionTypeException("transaction", "is.not.a.repayment.or.waiver.transaction", errorMessage);
        }

        final LocalDate loanTransactionDate = loanTransaction.getTransactionDate();
        if (loanTransactionDate.isBefore(getDisbursementDate())) {
            final String errorMessage = "The transaction date cannot be before the loan disbursement date: "
                    + getApprovedOnDate().toString();
            throw new InvalidLoanStateTransitionException("transaction", "cannot.be.before.disbursement.date", errorMessage,
                    loanTransactionDate, getDisbursementDate());
        }

        if (loanTransactionDate.isAfter(DateUtils.getLocalDateOfTenant())) {
            final String errorMessage = "The transaction date cannot be in the future.";
            throw new InvalidLoanStateTransitionException("transaction", "cannot.be.a.future.date", errorMessage, loanTransactionDate);
        }

        if (loanTransaction.isInterestWaiver()) {
            Money totalInterestOutstandingOnLoan = getTotalInterestOutstandingOnLoan();
            if (adjustedTransaction != null) {
                totalInterestOutstandingOnLoan = totalInterestOutstandingOnLoan.plus(adjustedTransaction.getAmount(loanCurrency()));
            }
            if (loanTransaction.getAmount(loanCurrency()).isGreaterThan(totalInterestOutstandingOnLoan)) {
                final String errorMessage = "The amount of interest to waive cannot be greater than total interest outstanding on loan.";
                throw new InvalidLoanStateTransitionException("waive.interest", "amount.exceeds.total.outstanding.interest", errorMessage,
                        loanTransaction.getAmount(loanCurrency()), totalInterestOutstandingOnLoan.getAmount());
            }
        }

        final LoanRepaymentScheduleTransactionProcessor loanRepaymentScheduleTransactionProcessor = this.transactionProcessorFactory
                .determineProcessor(this.transactionProcessingStrategy);
        if (isTransactionChronologicallyLatest && adjustedTransaction == null) {
            loanRepaymentScheduleTransactionProcessor.handleTransaction(loanTransaction, getCurrency(), this.repaymentScheduleInstallments,
                    setOfLoanCharges());
        } else {
            final List<LoanTransaction> allNonContraTransactionsPostDisbursement = retreiveListOfTransactionsPostDisbursement();
            changedTransactionDetail = loanRepaymentScheduleTransactionProcessor.handleTransaction(getDisbursementDate(),
                    allNonContraTransactionsPostDisbursement, getCurrency(), this.repaymentScheduleInstallments, setOfLoanCharges());
            for (final LoanTransaction newLoanTransaction : changedTransactionDetail.getNewTransactions()) {
                newLoanTransaction.updateLoan(this);
            }
            this.loanTransactions.addAll(changedTransactionDetail.getNewTransactions());
        }

        updateLoanSummaryDerivedFields();

        doPostLoanTransactionChecks(loanTransaction.getTransactionDate(), loanLifecycleStateMachine);

        return changedTransactionDetail;
    }

    private List<LoanTransaction> retreiveListOfTransactionsPostDisbursement() {
        final List<LoanTransaction> repaymentsOrWaivers = new ArrayList<LoanTransaction>();
        for (final LoanTransaction transaction : this.loanTransactions) {
            if (!transaction.isDisbursement() && transaction.isNotReversed()) {
                repaymentsOrWaivers.add(transaction);
            }
        }
        final LoanTransactionComparator transactionComparator = new LoanTransactionComparator();
        Collections.sort(repaymentsOrWaivers, transactionComparator);
        return repaymentsOrWaivers;
    }

    private void doPostLoanTransactionChecks(final LocalDate transactionDate, final LoanLifecycleStateMachine loanLifecycleStateMachine) {

        if (isOverPaid()) {
            // FIXME - kw - update account balance to negative amount.
            handleLoanOverpayment(loanLifecycleStateMachine);
        } else if (this.summary.isRepaidInFull(loanCurrency())) {
            handleLoanRepaymentInFull(transactionDate, loanLifecycleStateMachine);
        }
    }

    private void handleLoanRepaymentInFull(final LocalDate transactionDate, final LoanLifecycleStateMachine loanLifecycleStateMachine) {

        final LoanStatus statusEnum = loanLifecycleStateMachine.transition(LoanEvent.REPAID_IN_FULL, LoanStatus.fromInt(this.loanStatus));
        this.loanStatus = statusEnum.getValue();

        this.closedOnDate = transactionDate.toDate();
        this.actualMaturityDate = transactionDate.toDate();
    }

    private void handleLoanOverpayment(final LoanLifecycleStateMachine loanLifecycleStateMachine) {

        final LoanStatus statusEnum = loanLifecycleStateMachine.transition(LoanEvent.LOAN_OVERPAYMENT, LoanStatus.fromInt(this.loanStatus));
        this.loanStatus = statusEnum.getValue();

        this.closedOnDate = null;
        this.actualMaturityDate = null;
    }

    private boolean isChronologicallyLatestRepaymentOrWaiver(final LoanTransaction loanTransaction,
            final List<LoanTransaction> loanTransactions) {

        boolean isChronologicallyLatestRepaymentOrWaiver = true;

        final LocalDate currentTransactionDate = loanTransaction.getTransactionDate();
        for (final LoanTransaction previousTransaction : loanTransactions) {
            if (!previousTransaction.isDisbursement() && previousTransaction.isNotReversed()) {
                if (currentTransactionDate.isBefore(previousTransaction.getTransactionDate())
                        || currentTransactionDate.isEqual(previousTransaction.getTransactionDate())) {
                    isChronologicallyLatestRepaymentOrWaiver = false;
                    break;
                }
            }
        }

        return isChronologicallyLatestRepaymentOrWaiver;
    }

    private boolean isChronologicallyLatestTransaction(final LoanTransaction loanTransaction, final List<LoanTransaction> loanTransactions) {

        boolean isChronologicallyLatestRepaymentOrWaiver = true;

        final LocalDate currentTransactionDate = loanTransaction.getTransactionDate();
        for (final LoanTransaction previousTransaction : loanTransactions) {
            if (previousTransaction.isNotReversed()) {
                if (currentTransactionDate.isBefore(previousTransaction.getTransactionDate())
                        || currentTransactionDate.isEqual(previousTransaction.getTransactionDate())) {
                    isChronologicallyLatestRepaymentOrWaiver = false;
                    break;
                }
            }
        }

        return isChronologicallyLatestRepaymentOrWaiver;
    }

    public LocalDate possibleNextRepaymentDate() {
        LocalDate earliestUnpaidInstallmentDate = new LocalDate();
        for (final LoanRepaymentScheduleInstallment installment : this.repaymentScheduleInstallments) {
            if (installment.isNotFullyPaidOff()) {
                earliestUnpaidInstallmentDate = installment.getDueDate();
                break;
            }
        }

        LocalDate lastTransactionDate = null;
        for (final LoanTransaction transaction : this.loanTransactions) {
            if (transaction.isRepayment() && transaction.isNonZero()) {
                lastTransactionDate = transaction.getTransactionDate();
            }
        }

        LocalDate possibleNextRepaymentDate = earliestUnpaidInstallmentDate;
        if (lastTransactionDate != null && lastTransactionDate.isAfter(earliestUnpaidInstallmentDate)) {
            possibleNextRepaymentDate = lastTransactionDate;
        }

        return possibleNextRepaymentDate;
    }

    public Money possibleNextRepaymentAmount() {
        final MonetaryCurrency currency = this.loanRepaymentScheduleDetail.getPrincipal().getCurrency();
        Money possibleNextRepaymentAmount = Money.zero(currency);

        for (final LoanRepaymentScheduleInstallment installment : this.repaymentScheduleInstallments) {
            if (installment.isNotFullyPaidOff()) {
                possibleNextRepaymentAmount = installment.getTotalOutstanding(currency);
                break;
            }
        }

        return possibleNextRepaymentAmount;
    }

    public LoanTransaction deriveDefaultInterestWaiverTransaction() {

        final Money totalInterestOutstanding = getTotalInterestOutstandingOnLoan();
        Money possibleInterestToWaive = totalInterestOutstanding.copy();
        LocalDate transactionDate = new LocalDate();

        if (totalInterestOutstanding.isGreaterThanZero()) {
            // find earliest known instance of overdue interest and default to
            // that
            for (final LoanRepaymentScheduleInstallment scheduledRepayment : this.repaymentScheduleInstallments) {

                final Money outstandingForPeriod = scheduledRepayment.getInterestOutstanding(loanCurrency());
                if (scheduledRepayment.isOverdueOn(new LocalDate()) && scheduledRepayment.isNotFullyPaidOff()
                        && outstandingForPeriod.isGreaterThanZero()) {
                    transactionDate = scheduledRepayment.getDueDate();
                    possibleInterestToWaive = outstandingForPeriod;
                    break;
                }
            }
        }

        return LoanTransaction.waiver(this, possibleInterestToWaive, transactionDate);
    }

    public ChangedTransactionDetail adjustExistingTransaction(final LoanTransaction newTransactionDetail,
            final LoanLifecycleStateMachine loanLifecycleStateMachine, final LoanTransaction transactionForAdjustment,
            final List<Long> existingTransactionIds, final List<Long> existingReversedTransactionIds,
            final boolean allowTransactionsOnHoliday, final List<Holiday> holidays, final WorkingDays workingDays,
            final boolean allowTransactionsOnNonWorkingDay) {

        validateRepaymentDateIsOnHoliday(newTransactionDetail.getTransactionDate(), allowTransactionsOnHoliday, holidays);
        validateRepaymentDateIsOnNonWorkingDay(newTransactionDetail.getTransactionDate(), workingDays, allowTransactionsOnNonWorkingDay);

        ChangedTransactionDetail changedTransactionDetail = null;

        existingTransactionIds.addAll(findExistingTransactionIds());
        existingReversedTransactionIds.addAll(findExistingReversedTransactionIds());

        if (transactionForAdjustment.isNotRepayment() && transactionForAdjustment.isNotWaiver()) {
            final String errorMessage = "Only transactions of type repayment or waiver can be adjusted.";
            throw new InvalidLoanTransactionTypeException("transaction", "adjustment.is.only.allowed.to.repayment.or.waiver.transaction",
                    errorMessage);
        }

        transactionForAdjustment.reverse();

        if (isClosedWrittenOff()) {
            // find write off transaction and reverse it
            final LoanTransaction writeOffTransaction = findWriteOffTransaction();
            writeOffTransaction.reverse();
        }

        if (isClosedObligationsMet() || isClosedWrittenOff() || isClosedWithOutsandingAmountMarkedForReschedule()) {
            this.loanStatus = LoanStatus.ACTIVE.getValue();
        }

        if (newTransactionDetail.isRepayment() || newTransactionDetail.isInterestWaiver()) {
            changedTransactionDetail = handleRepaymentOrWaiverTransaction(newTransactionDetail, loanLifecycleStateMachine,
                    transactionForAdjustment);
        }

        return changedTransactionDetail;
    }

    private LoanTransaction findWriteOffTransaction() {

        LoanTransaction writeOff = null;
        for (final LoanTransaction transaction : this.loanTransactions) {
            if (!transaction.isReversed() && transaction.isWriteOff()) {
                writeOff = transaction;
            }
        }

        return writeOff;
    }

    private boolean isOverPaid() {
        return calculateTotalOverpayment().isGreaterThanZero();
    }

    private Money calculateTotalOverpayment() {

        final Money totalPaidInRepayments = getTotalPaidInRepayments();

        final MonetaryCurrency currency = loanCurrency();
        Money cumulativeTotalPaidOnInstallments = Money.zero(currency);
        Money cumulativeTotalWaivedOnInstallments = Money.zero(currency);

        for (final LoanRepaymentScheduleInstallment scheduledRepayment : this.repaymentScheduleInstallments) {

            cumulativeTotalPaidOnInstallments = cumulativeTotalPaidOnInstallments
                    .plus(scheduledRepayment.getPrincipalCompleted(currency).plus(scheduledRepayment.getInterestPaid(currency)))
                    .plus(scheduledRepayment.getFeeChargesPaid(currency)).plus(scheduledRepayment.getPenaltyChargesPaid(currency));

            cumulativeTotalWaivedOnInstallments = cumulativeTotalWaivedOnInstallments.plus(scheduledRepayment.getInterestWaived(currency));
        }

        // if total paid in transactions doesnt match repayment schedule then
        // theres an overpayment.
        return totalPaidInRepayments.minus(cumulativeTotalPaidOnInstallments);
    }

    private MonetaryCurrency loanCurrency() {
        return this.loanRepaymentScheduleDetail.getCurrency();
    }

    public LoanTransaction closeAsWrittenOff(final JsonCommand command, final LoanLifecycleStateMachine loanLifecycleStateMachine,
            final Map<String, Object> changes, final List<Long> existingTransactionIds, final List<Long> existingReversedTransactionIds,
            final AppUser currentUser) {

        final LoanStatus statusEnum = loanLifecycleStateMachine.transition(LoanEvent.WRITE_OFF_OUTSTANDING,
                LoanStatus.fromInt(this.loanStatus));

        LoanTransaction loanTransaction = null;
        if (!statusEnum.hasStateOf(LoanStatus.fromInt(this.loanStatus))) {
            this.loanStatus = statusEnum.getValue();
            changes.put("status", LoanEnumerations.status(this.loanStatus));

            existingTransactionIds.addAll(findExistingTransactionIds());
            existingReversedTransactionIds.addAll(findExistingReversedTransactionIds());

            final LocalDate writtenOffOnLocalDate = command.localDateValueOfParameterNamed("transactionDate");
            final String txnExternalId = command.stringValueOfParameterNamedAllowingNull("externalId");

            this.closedOnDate = writtenOffOnLocalDate.toDate();
            this.writtenOffOnDate = writtenOffOnLocalDate.toDate();
            this.closedBy = currentUser;
            changes.put("closedOnDate", command.stringValueOfParameterNamed("transactionDate"));
            changes.put("writtenOffOnDate", command.stringValueOfParameterNamed("transactionDate"));

            if (writtenOffOnLocalDate.isBefore(getDisbursementDate())) {
                final String errorMessage = "The date on which a loan is written off cannot be before the loan disbursement date: "
                        + getDisbursementDate().toString();
                throw new InvalidLoanStateTransitionException("writeoff", "cannot.be.before.submittal.date", errorMessage,
                        writtenOffOnLocalDate, getDisbursementDate());
            }

            if (writtenOffOnLocalDate.isAfter(DateUtils.getLocalDateOfTenant())) {
                final String errorMessage = "The date on which a loan is written off cannot be in the future.";
                throw new InvalidLoanStateTransitionException("writeoff", "cannot.be.a.future.date", errorMessage, writtenOffOnLocalDate);
            }

            loanTransaction = LoanTransaction.writeoff(this, writtenOffOnLocalDate, txnExternalId);
            final boolean isLastTransaction = isChronologicallyLatestTransaction(loanTransaction, this.loanTransactions);
            if (!isLastTransaction) {
                final String errorMessage = "The date of the writeoff transaction must occur on or before previous transactions.";
                throw new InvalidLoanStateTransitionException("writeoff", "must.occur.on.or.after.other.transaction.dates", errorMessage,
                        writtenOffOnLocalDate);
            }

            this.loanTransactions.add(loanTransaction);

            final LoanRepaymentScheduleTransactionProcessor loanRepaymentScheduleTransactionProcessor = this.transactionProcessorFactory
                    .determineProcessor(this.transactionProcessingStrategy);
            loanRepaymentScheduleTransactionProcessor.handleWriteOff(loanTransaction, loanCurrency(), this.repaymentScheduleInstallments);

            updateLoanSummaryDerivedFields();
        }

        return loanTransaction;
    }

    public LoanTransaction close(final JsonCommand command, final LoanLifecycleStateMachine loanLifecycleStateMachine,
            final Map<String, Object> changes, final List<Long> existingTransactionIds, final List<Long> existingReversedTransactionIds) {

        existingTransactionIds.addAll(findExistingTransactionIds());
        existingReversedTransactionIds.addAll(findExistingReversedTransactionIds());

        final LocalDate closureDate = command.localDateValueOfParameterNamed("transactionDate");
        final String txnExternalId = command.stringValueOfParameterNamedAllowingNull("externalId");
        
        this.closedOnDate = closureDate.toDate();
        changes.put("closedOnDate", command.stringValueOfParameterNamed("transactionDate"));

        if (closureDate.isBefore(getDisbursementDate())) {
            final String errorMessage = "The date on which a loan is closed cannot be before the loan disbursement date: "
                    + getDisbursementDate().toString();
            throw new InvalidLoanStateTransitionException("close", "cannot.be.before.submittal.date", errorMessage, closureDate,
                    getDisbursementDate());
        }

        if (closureDate.isAfter(DateUtils.getLocalDateOfTenant())) {
            final String errorMessage = "The date on which a loan is closed cannot be in the future.";
            throw new InvalidLoanStateTransitionException("close", "cannot.be.a.future.date", errorMessage, closureDate);
        }

        LoanTransaction loanTransaction = null;
        if (isOpen()) {
            final Money totalOutstanding = this.summary.getTotalOutstanding(loanCurrency());
            if (totalOutstanding.isGreaterThanZero() && getInArrearsTolerance().isGreaterThanOrEqualTo(totalOutstanding)) {

                final LoanStatus statusEnum = loanLifecycleStateMachine.transition(LoanEvent.REPAID_IN_FULL,
                        LoanStatus.fromInt(this.loanStatus));
                if (!statusEnum.hasStateOf(LoanStatus.fromInt(this.loanStatus))) {
                    this.loanStatus = statusEnum.getValue();
                    changes.put("status", LoanEnumerations.status(this.loanStatus));
                }
                this.closedOnDate = closureDate.toDate();

                loanTransaction = LoanTransaction.writeoff(this, closureDate, txnExternalId);
                final boolean isLastTransaction = isChronologicallyLatestTransaction(loanTransaction, this.loanTransactions);
                if (!isLastTransaction) {
                    final String errorMessage = "The closing date of the loan must be on or after latest transaction date.";
                    throw new InvalidLoanStateTransitionException("close.loan", "must.occur.on.or.after.latest.transaction.date",
                            errorMessage, closureDate);
                }

                this.loanTransactions.add(loanTransaction);

                final LoanRepaymentScheduleTransactionProcessor loanRepaymentScheduleTransactionProcessor = this.transactionProcessorFactory
                        .determineProcessor(this.transactionProcessingStrategy);
                loanRepaymentScheduleTransactionProcessor.handleWriteOff(loanTransaction, loanCurrency(),
                        this.repaymentScheduleInstallments);

                updateLoanSummaryDerivedFields();
            } else if (totalOutstanding.isGreaterThanZero()) {
                final String errorMessage = "A loan with money outstanding cannot be closed";
                throw new InvalidLoanStateTransitionException("close", "loan.has.money.outstanding", errorMessage,
                        totalOutstanding.toString());
            }
        }

        if (isOverPaid()) {
            final Money totalLoanOverpayment = calculateTotalOverpayment();
            if (totalLoanOverpayment.isGreaterThanZero() && getInArrearsTolerance().isGreaterThanOrEqualTo(totalLoanOverpayment)) {
                // TODO - KW - technically should set somewhere that this loan
                // has
                // 'overpaid' amount
                final LoanStatus statusEnum = loanLifecycleStateMachine.transition(LoanEvent.REPAID_IN_FULL,
                        LoanStatus.fromInt(this.loanStatus));
                if (!statusEnum.hasStateOf(LoanStatus.fromInt(this.loanStatus))) {
                    this.loanStatus = statusEnum.getValue();
                    changes.put("status", LoanEnumerations.status(this.loanStatus));
                }
                this.closedOnDate = closureDate.toDate();
            } else if (totalLoanOverpayment.isGreaterThanZero()) {
                final String errorMessage = "The loan is marked as 'Overpaid' and cannot be moved to 'Closed (obligations met).";
                throw new InvalidLoanStateTransitionException("close", "loan.is.overpaid", errorMessage, totalLoanOverpayment.toString());
            }
        }

        return loanTransaction;
    }

    /**
     * Behaviour added to comply with capability of previous mifos product to
     * support easier transition to mifosx platform.
     */
    public void closeAsMarkedForReschedule(final JsonCommand command, final LoanLifecycleStateMachine loanLifecycleStateMachine,
            final Map<String, Object> changes) {

        final LocalDate rescheduledOn = command.localDateValueOfParameterNamed("transactionDate");

        final LoanStatus statusEnum = loanLifecycleStateMachine.transition(LoanEvent.LOAN_RESCHEDULE, LoanStatus.fromInt(this.loanStatus));
        if (!statusEnum.hasStateOf(LoanStatus.fromInt(this.loanStatus))) {
            this.loanStatus = statusEnum.getValue();
            changes.put("status", LoanEnumerations.status(this.loanStatus));
        }

        this.closedOnDate = rescheduledOn.toDate();
        this.rescheduledOnDate = rescheduledOn.toDate();
        changes.put("closedOnDate", command.stringValueOfParameterNamed("transactionDate"));
        changes.put("rescheduledOnDate", command.stringValueOfParameterNamed("transactionDate"));

        final LocalDate rescheduledOnLocalDate = new LocalDate(this.rescheduledOnDate);
        if (rescheduledOnLocalDate.isBefore(getDisbursementDate())) {
            final String errorMessage = "The date on which a loan is rescheduled cannot be before the loan disbursement date: "
                    + getDisbursementDate().toString();
            throw new InvalidLoanStateTransitionException("close.reschedule", "cannot.be.before.submittal.date", errorMessage,
                    rescheduledOnLocalDate, getDisbursementDate());
        }

        if (rescheduledOnLocalDate.isAfter(new LocalDate())) {
            final String errorMessage = "The date on which a loan is rescheduled cannot be in the future.";
            throw new InvalidLoanStateTransitionException("close.reschedule", "cannot.be.a.future.date", errorMessage,
                    rescheduledOnLocalDate);
        }
    }

    public boolean isNotSubmittedAndPendingApproval() {
        return !isSubmittedAndPendingApproval();
    }

    public LoanStatus status() {
        return LoanStatus.fromInt(this.loanStatus);
    }

    public boolean isSubmittedAndPendingApproval() {
        return status().isSubmittedAndPendingApproval();
    }

    private boolean isNotDisbursed() {
        return !isDisbursed();
    }

    private boolean isDisbursed() {
        return hasDisbursementTransaction();
    }

    private boolean isClosed() {
        return status().isClosed() || isCancelled();
    }

    private boolean isClosedObligationsMet() {
        return status().isClosedObligationsMet();
    }

    private boolean isClosedWrittenOff() {
        return status().isClosedWrittenOff();
    }

    private boolean isClosedWithOutsandingAmountMarkedForReschedule() {
        return status().isClosedWithOutsandingAmountMarkedForReschedule();
    }

    private boolean isCancelled() {
        return isRejected() || isWithdrawn();
    }

    private boolean isWithdrawn() {
        return status().isWithdrawnByClient();
    }

    private boolean isRejected() {
        return status().isRejected();
    }

    private boolean isOpen() {
        return status().isActive();
    }

    private boolean hasDisbursementTransaction() {
        boolean hasRepaymentTransaction = false;
        for (final LoanTransaction loanTransaction : this.loanTransactions) {
            if (loanTransaction.isDisbursement() && loanTransaction.isNotReversed()) {
                hasRepaymentTransaction = true;
                break;
            }
        }
        return hasRepaymentTransaction;
    }

    public boolean isSubmittedOnDateAfter(final LocalDate compareDate) {
        return this.submittedOnDate == null ? false : new LocalDate(this.submittedOnDate).isAfter(compareDate);
    }

    public LocalDate getSubmittedOnDate() {
        return (LocalDate) ObjectUtils.defaultIfNull(new LocalDate(this.submittedOnDate), null);
    }

    private LocalDate getApprovedOnDate() {
        LocalDate date = null;
        if (this.approvedOnDate != null) {
            date = new LocalDate(this.approvedOnDate);
        }
        return date;
    }

    public LocalDate getExpectedDisbursedOnLocalDate() {
        LocalDate expectedDisbursementDate = null;
        if (this.expectedDisbursementDate != null) {
            expectedDisbursementDate = new LocalDate(this.expectedDisbursementDate);
        }
        return expectedDisbursementDate;
    }

    public LocalDate getDisbursementDate() {
        LocalDate disbursementDate = getExpectedDisbursedOnLocalDate();
        if (this.actualDisbursementDate != null) {
            disbursementDate = new LocalDate(this.actualDisbursementDate);
        }
        return disbursementDate;
    }

    public LocalDate getExpectedFirstRepaymentOnDate() {
        LocalDate firstRepaymentDate = null;
        if (this.expectedFirstRepaymentOnDate != null) {
            firstRepaymentDate = new LocalDate(this.expectedFirstRepaymentOnDate);
        }
        return firstRepaymentDate;
    }

    private void addRepaymentScheduleInstallment(final LoanRepaymentScheduleInstallment installment) {
        installment.updateLoan(this);
        this.repaymentScheduleInstallments.add(installment);
    }

    private boolean isActualDisbursedOnDateEarlierOrLaterThanExpected(final LocalDate actualDisbursedOnDate) {
        return !new LocalDate(this.expectedDisbursementDate).isEqual(actualDisbursedOnDate);
    }

    private boolean isRepaymentScheduleRegenerationRequiredForDisbursement(final LocalDate actualDisbursementDate) {
        return isActualDisbursedOnDateEarlierOrLaterThanExpected(actualDisbursementDate);
    }

    private Money getTotalPaidInRepayments() {
        Money cumulativePaid = Money.zero(loanCurrency());

        for (final LoanTransaction repayment : this.loanTransactions) {
            if (repayment.isRepayment()) {
                cumulativePaid = cumulativePaid.plus(repayment.getAmount(loanCurrency()));
            }
        }

        return cumulativePaid;
    }

    private Money getTotalInterestOutstandingOnLoan() {
        Money cumulativeInterest = Money.zero(loanCurrency());

        for (final LoanRepaymentScheduleInstallment scheduledRepayment : this.repaymentScheduleInstallments) {
            cumulativeInterest = cumulativeInterest.plus(scheduledRepayment.getInterestOutstanding(loanCurrency()));
        }

        return cumulativeInterest;
    }

    @SuppressWarnings("unused")
    private Money getTotalInterestOverdueOnLoan() {
        Money cumulativeInterestOverdue = Money.zero(this.loanRepaymentScheduleDetail.getPrincipal().getCurrency());

        for (final LoanRepaymentScheduleInstallment scheduledRepayment : this.repaymentScheduleInstallments) {

            final Money interestOutstandingForPeriod = scheduledRepayment.getInterestOutstanding(loanCurrency());
            if (scheduledRepayment.isOverdueOn(new LocalDate())) {
                cumulativeInterestOverdue = cumulativeInterestOverdue.plus(interestOutstandingForPeriod);
            }
        }

        return cumulativeInterestOverdue;
    }

    private Money getInArrearsTolerance() {
        return this.loanRepaymentScheduleDetail.getInArrearsTolerance();
    }

    public boolean hasIdentifyOf(final Long loanId) {
        return loanId.equals(getId());
    }

    public boolean hasLoanOfficer(final Staff fromLoanOfficer) {

        boolean matchesCurrentLoanOfficer = false;
        if (this.loanOfficer != null) {
            matchesCurrentLoanOfficer = this.loanOfficer.identifiedBy(fromLoanOfficer);
        } else {
            matchesCurrentLoanOfficer = fromLoanOfficer == null;
        }

        return matchesCurrentLoanOfficer;
    }

    private LocalDate getInterestChargedFromDate() {
        LocalDate interestChargedFrom = null;
        if (this.interestChargedFromDate != null) {
            interestChargedFrom = new LocalDate(this.interestChargedFromDate);
        }
        return interestChargedFrom;
    }

    public Money getPrincpal() {
        return this.loanRepaymentScheduleDetail.getPrincipal();
    }

    public boolean hasCurrencyCodeOf(final String matchingCurrencyCode) {
        return getCurrencyCode().equalsIgnoreCase(matchingCurrencyCode);
    }

    public String getCurrencyCode() {
        return this.loanRepaymentScheduleDetail.getPrincipal().getCurrencyCode();
    }

    public MonetaryCurrency getCurrency() {
        return this.loanRepaymentScheduleDetail.getCurrency();
    }

    public void reassignLoanOfficer(final Staff newLoanOfficer, final LocalDate assignmentDate) {

        final LoanOfficerAssignmentHistory latestHistoryRecord = findLatestIncompleteHistoryRecord();
        final LoanOfficerAssignmentHistory lastAssignmentRecord = findLastAssignmentHistoryRecord(newLoanOfficer);

        // assignment date should not be less than loan submitted date
        if (isSubmittedOnDateAfter(assignmentDate)) {

            final String errorMessage = "The Loan Officer assignment date (" + assignmentDate.toString()
                    + ") cannot be before loan submitted date (" + getSubmittedOnDate().toString() + ").";

            throw new LoanOfficerAssignmentDateException("cannot.be.before.loan.submittal.date", errorMessage, assignmentDate,
                    getSubmittedOnDate());

        } else if (lastAssignmentRecord != null && lastAssignmentRecord.isEndDateAfter(assignmentDate)) {

            final String errorMessage = "The Loan Officer assignment date (" + assignmentDate
                    + ") cannot be before previous Loan Officer unassigned date (" + lastAssignmentRecord.getEndDate() + ").";

            throw new LoanOfficerAssignmentDateException("cannot.be.before.previous.unassignement.date", errorMessage, assignmentDate,
                    lastAssignmentRecord.getEndDate());

        } else if (DateUtils.getLocalDateOfTenant().isBefore(assignmentDate)) {

            final String errorMessage = "The Loan Officer assignment date (" + assignmentDate + ") cannot be in the future.";

            throw new LoanOfficerAssignmentDateException("cannot.be.a.future.date", errorMessage, assignmentDate);

        } else if (latestHistoryRecord != null && this.loanOfficer.identifiedBy(newLoanOfficer)) {
            latestHistoryRecord.updateStartDate(assignmentDate);
        } else if (latestHistoryRecord != null && latestHistoryRecord.matchesStartDateOf(assignmentDate)) {
            latestHistoryRecord.updateLoanOfficer(newLoanOfficer);
            this.loanOfficer = newLoanOfficer;
        } else if (latestHistoryRecord != null && latestHistoryRecord.hasStartDateBefore(assignmentDate)) {
            final String errorMessage = "Loan with identifier " + getId() + " was already assigned before date " + assignmentDate;
            throw new LoanOfficerAssignmentDateException("is.before.last.assignment.date", errorMessage, getId(), assignmentDate);
        } else {
            if (latestHistoryRecord != null) {
                // loan officer correctly changed from previous loan officer to
                // new loan officer
                latestHistoryRecord.updateEndDate(assignmentDate);
            }

            this.loanOfficer = newLoanOfficer;
            if (isNotSubmittedAndPendingApproval()) {
                final LoanOfficerAssignmentHistory loanOfficerAssignmentHistory = LoanOfficerAssignmentHistory.createNew(this,
                        this.loanOfficer, assignmentDate);
                this.loanOfficerHistory.add(loanOfficerAssignmentHistory);
            }
        }
    }

    public void removeLoanOfficer(final LocalDate unassignDate) {

        final LoanOfficerAssignmentHistory latestHistoryRecord = findLatestIncompleteHistoryRecord();

        if (latestHistoryRecord != null) {
            validateUnassignDate(latestHistoryRecord, unassignDate);
            latestHistoryRecord.updateEndDate(unassignDate);
        }

        this.loanOfficer = null;
    }

    private void validateUnassignDate(final LoanOfficerAssignmentHistory latestHistoryRecord, final LocalDate unassignDate) {

        final LocalDate today = DateUtils.getLocalDateOfTenant();

        if (latestHistoryRecord.getStartDate().isAfter(unassignDate)) {

            final String errorMessage = "The Loan officer Unassign date(" + unassignDate + ") cannot be before its assignment date ("
                    + latestHistoryRecord.getStartDate() + ").";

            throw new LoanOfficerUnassignmentDateException("cannot.be.before.assignment.date", errorMessage, getId(), getLoanOfficer().getId(), latestHistoryRecord.getStartDate(), unassignDate);

        } else if (unassignDate.isAfter(today)) {

            final String errorMessage = "The Loan Officer Unassign date (" + unassignDate + ") cannot be in the future.";

            throw new LoanOfficerUnassignmentDateException("cannot.be.a.future.date", errorMessage, unassignDate);
        }
    }

    private LoanOfficerAssignmentHistory findLatestIncompleteHistoryRecord() {

        LoanOfficerAssignmentHistory latestRecordWithNoEndDate = null;
        for (final LoanOfficerAssignmentHistory historyRecord : this.loanOfficerHistory) {
            if (historyRecord.isCurrentRecord()) {
                latestRecordWithNoEndDate = historyRecord;
                break;
            }
        }
        return latestRecordWithNoEndDate;
    }

    private LoanOfficerAssignmentHistory findLastAssignmentHistoryRecord(final Staff newLoanOfficer) {

        LoanOfficerAssignmentHistory lastAssignmentRecordLatestEndDate = null;
        for (final LoanOfficerAssignmentHistory historyRecord : this.loanOfficerHistory) {

            if (historyRecord.isCurrentRecord() && !historyRecord.isSameLoanOfficer(newLoanOfficer)) {
                lastAssignmentRecordLatestEndDate = historyRecord;
                break;
            }

            if (lastAssignmentRecordLatestEndDate == null) {
                lastAssignmentRecordLatestEndDate = historyRecord;
            } else if (historyRecord.isEndDateAfter(lastAssignmentRecordLatestEndDate.getEndDate())
                    && !historyRecord.isSameLoanOfficer(newLoanOfficer)) {
                lastAssignmentRecordLatestEndDate = historyRecord;
            }
        }
        return lastAssignmentRecordLatestEndDate;
    }

    public Long getClientId() {
        Long clientId = null;
        if (this.client != null) {
            clientId = this.client.getId();
        }
        return clientId;
    }

    public Long getGroupId() {
        Long groupId = null;
        if (this.group != null) {
            groupId = this.group.getId();
        }
        return groupId;
    }

    public Long getOfficeId() {
        Long officeId = null;
        if (this.client != null) {
            officeId = this.client.officeId();
        } else {
            officeId = this.group.officeId();
        }
        return officeId;
    }

    private Boolean isCashBasedAccountingEnabledOnLoanProduct() {
        return this.loanProduct.isCashBasedAccountingEnabled();
    }

    private Boolean isAccrualBasedAccountingEnabledOnLoanProduct() {
        return this.loanProduct.isAccrualBasedAccountingEnabled();
    }

    private Long productId() {
        return this.loanProduct.getId();
    }

    public Staff getLoanOfficer() {
        return this.loanOfficer;
    }

    public LoanSummary getSummary() {
        return this.summary;
    }

    public Set<LoanCollateral> getCollateral() {
        return this.collateral;
    }

    public Map<String, Object> deriveAccountingBridgeData(final CurrencyData currencyData, final List<Long> existingTransactionIds,
            final List<Long> existingReversedTransactionIds) {

        final Map<String, Object> accountingBridgeData = new LinkedHashMap<String, Object>();
        accountingBridgeData.put("loanId", getId());
        accountingBridgeData.put("loanProductId", productId());
        accountingBridgeData.put("officeId", getOfficeId());
        accountingBridgeData.put("calculatedInterest", this.summary.getTotalInterestCharged());
        accountingBridgeData.put("cashBasedAccountingEnabled", isCashBasedAccountingEnabledOnLoanProduct());
        accountingBridgeData.put("accrualBasedAccountingEnabled", isAccrualBasedAccountingEnabledOnLoanProduct());

        final List<Map<String, Object>> newLoanTransactions = new ArrayList<Map<String, Object>>();
        for (final LoanTransaction transaction : this.loanTransactions) {
            if (transaction.isReversed() && !existingReversedTransactionIds.contains(transaction.getId())) {
                newLoanTransactions.add(transaction.toMapData(currencyData));
            } else if (!existingTransactionIds.contains(transaction.getId())) {
                newLoanTransactions.add(transaction.toMapData(currencyData));
            }
        }

        accountingBridgeData.put("newLoanTransactions", newLoanTransactions);
        return accountingBridgeData;
    }

    public void setHelpers(final LoanLifecycleStateMachine loanLifecycleStateMachine, final LoanSummaryWrapper loanSummaryWrapper,
            final LoanRepaymentScheduleTransactionProcessorFactory transactionProcessorFactory) {
        this.loanLifecycleStateMachine = loanLifecycleStateMachine;
        this.loanSummaryWrapper = loanSummaryWrapper;
        this.transactionProcessorFactory = transactionProcessorFactory;
    }

    public boolean isSyncDisbursementWithMeeting() {
        return this.syncDisbursementWithMeeting == null ? false : this.syncDisbursementWithMeeting;
    }

    public Date getClosedOnDate() {
        return this.closedOnDate;
    }

    public void updateLoanRepaymentScheduleDates(final LocalDate meetingStartDate, final String recuringRule,
            final boolean isHolidayEnabled, final List<Holiday> holidays, final WorkingDays workingDays) {
<<<<<<< HEAD
        //update repayment dates of repayment schedule installaments
        LocalDate tmpFromDate = getDisbursementDate();//first repayment's from date is same as disbursement date.
=======

        LocalDate tmpFromDate = this.getDisbursementDate();
        final PeriodFrequencyType repaymentPeriodFrequencyType = this.loanRepaymentScheduleDetail.getRepaymentPeriodFrequencyType();
        final Integer loanRepaymentInterval = this.loanRepaymentScheduleDetail.getRepayEvery();
        final String frequency = CalendarHelper.getMeetingFrequencyFromPeriodFrequencyType(repaymentPeriodFrequencyType);

>>>>>>> b2e2fdf8
        LocalDate newRepaymentDate = null;
        for (final LoanRepaymentScheduleInstallment loanRepaymentScheduleInstallment : this.repaymentScheduleInstallments) {
            final LocalDate oldDueDate = loanRepaymentScheduleInstallment.getDueDate();
            // FIXME: AA this won't update repayment dates before current date.
            if (oldDueDate.isAfter(meetingStartDate) && oldDueDate.isAfter(DateUtils.getLocalDateOfTenant())) {

                newRepaymentDate = CalendarHelper.getNewRepaymentMeetingDate(recuringRule, meetingStartDate, oldDueDate,
                        loanRepaymentInterval, frequency, workingDays);

                final LocalDate maxDateLimitForNewRepayment = getMaxDateLimitForNewRepayment(repaymentPeriodFrequencyType,
                        loanRepaymentInterval, tmpFromDate);

                if (newRepaymentDate.isAfter(maxDateLimitForNewRepayment)) {
                    newRepaymentDate = CalendarHelper.getNextRepaymentMeetingDate(recuringRule, meetingStartDate, tmpFromDate,
                            loanRepaymentInterval, frequency, workingDays);
                }

                if (isHolidayEnabled) {
                    newRepaymentDate = HolidayUtil.getRepaymentRescheduleDateToIfHoliday(newRepaymentDate, holidays);
                }

                loanRepaymentScheduleInstallment.updateDueDate(newRepaymentDate);
                // reset from date to get actual daysInPeriod
                loanRepaymentScheduleInstallment.updateFromDate(tmpFromDate);
                tmpFromDate = newRepaymentDate;// update with new repayment date
            } else {
                tmpFromDate = oldDueDate;
            }

        }
    }

    private LocalDate getMaxDateLimitForNewRepayment(final PeriodFrequencyType periodFrequencyType, final Integer loanRepaymentInterval,
            final LocalDate startDate) {
        LocalDate dueRepaymentPeriodDate = startDate;
        final Integer repaidEvery = 2*loanRepaymentInterval;
        switch (periodFrequencyType) {
            case DAYS:
                dueRepaymentPeriodDate = startDate.plusDays(repaidEvery);
            break;
            case WEEKS:
                dueRepaymentPeriodDate = startDate.plusWeeks(repaidEvery);
            break;
            case MONTHS:
                dueRepaymentPeriodDate = startDate.plusMonths(repaidEvery);
            break;
            case YEARS:
                dueRepaymentPeriodDate = startDate.plusYears(repaidEvery);
            break;
            case INVALID:
            break;
        }
        return dueRepaymentPeriodDate.minusDays(1);//get 2n-1 range date from startDate
    }

    public void applyHolidayToRepaymentScheduleDates(final Holiday holiday) {
        // first repayment's from date is same as disbursement date.
        LocalDate tmpFromDate = getDisbursementDate();
        // Loop through all loanRepayments
        for (final LoanRepaymentScheduleInstallment loanRepaymentScheduleInstallment : this.repaymentScheduleInstallments) {
            final LocalDate oldDueDate = loanRepaymentScheduleInstallment.getDueDate();

            // update from date if it's not same as previous installament's due
            // date.
            if (!loanRepaymentScheduleInstallment.getFromDate().isEqual(tmpFromDate)) {
                loanRepaymentScheduleInstallment.updateFromDate(tmpFromDate);
            }
            if (oldDueDate.isAfter(holiday.getToDateLocalDate())) {
				break;
			}

            if (oldDueDate.equals(holiday.getFromDateLocalDate()) || oldDueDate.equals(holiday.getToDateLocalDate())
                    || oldDueDate.isAfter(holiday.getFromDateLocalDate()) && oldDueDate.isBefore(holiday.getToDateLocalDate())) {
                //FIXME: AA do we need to apply non-working days. 
                //Assuming holiday's repayment reschedule to date cannot be created on a non-working day.
                final LocalDate newRepaymentDate = holiday.getRepaymentsRescheduledToLocalDate();
                loanRepaymentScheduleInstallment.updateDueDate(newRepaymentDate);
            }
            tmpFromDate = loanRepaymentScheduleInstallment.getDueDate();
        }
    }

    private void validateDisbursementDateIsOnNonWorkingDay(final WorkingDays workingDays, final boolean allowTransactionsOnNonWorkingDay) {
        if (!allowTransactionsOnNonWorkingDay) {
            if(!WorkingDaysUtil.isWorkingDay(workingDays, getDisbursementDate())){
                final String errorMessage = "Expected disbursement date cannot be on a non working day";
                throw new LoanApplicationDateException("disbursement.date.on.non.working.day", errorMessage, getExpectedDisbursedOnLocalDate());
            }
        }
    }

    private void validateDisbursementDateIsOnHoliday(final boolean allowTransactionsOnHoliday, final List<Holiday> holidays) {
        if (!allowTransactionsOnHoliday) {
            if (HolidayUtil.isHoliday(getDisbursementDate(), holidays)) {
                final String errorMessage = "Expected disbursement date cannot be on a holiday";
                throw new LoanApplicationDateException("disbursement.date.on.holiday", errorMessage,
                        getExpectedDisbursedOnLocalDate());
            }
        }
    }
    
    private void validateRepaymentDateIsOnNonWorkingDay(final LocalDate repaymentDate, final WorkingDays workingDays,
            final boolean allowTransactionsOnNonWorkingDay) {
        if (!allowTransactionsOnNonWorkingDay) {
            if (!WorkingDaysUtil.isWorkingDay(workingDays, repaymentDate)) {
                final String errorMessage = "Repayment date cannot be on a non working day";
                throw new LoanApplicationDateException("repayment.date.on.non.working.day", errorMessage, repaymentDate);
            }
        }
    }

    private void validateRepaymentDateIsOnHoliday(final LocalDate repaymentDate, final boolean allowTransactionsOnHoliday,
            final List<Holiday> holidays) {
        if (!allowTransactionsOnHoliday) {
            if (HolidayUtil.isHoliday(repaymentDate, holidays)) {
                final String errorMessage = "Repayment date cannot be on a holiday";
                throw new LoanApplicationDateException("repayment.date.on.holiday", errorMessage, repaymentDate);
            }
        }
    } 

    public Group group() {
        return this.group;
    }

    public Integer getCurrentLoanCounter() {
        return this.loanCounter;
    }

    public Integer getLoanProductLoanCounter() {
        return this.loanProductCounter;
    }

    public void updateClientLoanCounter(final Integer newLoanCounter) {
        this.loanCounter = newLoanCounter;
    }

    public void updateLoanProductLoanCounter(final Integer newLoanProductLoanCounter) {
        this.loanProductCounter = newLoanProductLoanCounter;
    }

    public boolean isGroupLoan() {
        return AccountType.fromInt(this.loanType).isGroupAccount();
    }

    public void updateInterestRateFrequencyType() {
        this.loanRepaymentScheduleDetail.updatenterestPeriodFrequencyType(this.loanProduct.getInterestPeriodFrequencyType());
    }

    public Integer getTermFrequency() {
        return this.termFrequency;
    }

    public Integer getTermPeriodFrequencyType() {
        return this.termPeriodFrequencyType;
    }

    public void validateExpectedDisbursementForHolidayAndNonWorkingDay(final WorkingDays workingDays,
            final boolean allowTransactionsOnHoliday, final List<Holiday> holidays, final boolean allowTransactionsOnNonWorkingDay) {
        // validate if disbursement date is a holiday or a non-working day
        validateDisbursementDateIsOnNonWorkingDay(workingDays, allowTransactionsOnNonWorkingDay);
        validateDisbursementDateIsOnHoliday(allowTransactionsOnHoliday, holidays);

    }

<<<<<<< HEAD
=======
    public void updateGroup(Group group) {
        this.group = group;
    }

>>>>>>> b2e2fdf8
}<|MERGE_RESOLUTION|>--- conflicted
+++ resolved
@@ -2387,17 +2387,12 @@
 
     public void updateLoanRepaymentScheduleDates(final LocalDate meetingStartDate, final String recuringRule,
             final boolean isHolidayEnabled, final List<Holiday> holidays, final WorkingDays workingDays) {
-<<<<<<< HEAD
         //update repayment dates of repayment schedule installaments
-        LocalDate tmpFromDate = getDisbursementDate();//first repayment's from date is same as disbursement date.
-=======
-
-        LocalDate tmpFromDate = this.getDisbursementDate();
+        LocalDate tmpFromDate = this.getDisbursementDate();//first repayment's from date is same as disbursement date.
         final PeriodFrequencyType repaymentPeriodFrequencyType = this.loanRepaymentScheduleDetail.getRepaymentPeriodFrequencyType();
         final Integer loanRepaymentInterval = this.loanRepaymentScheduleDetail.getRepayEvery();
         final String frequency = CalendarHelper.getMeetingFrequencyFromPeriodFrequencyType(repaymentPeriodFrequencyType);
 
->>>>>>> b2e2fdf8
         LocalDate newRepaymentDate = null;
         for (final LoanRepaymentScheduleInstallment loanRepaymentScheduleInstallment : this.repaymentScheduleInstallments) {
             final LocalDate oldDueDate = loanRepaymentScheduleInstallment.getDueDate();
@@ -2563,11 +2558,8 @@
 
     }
 
-<<<<<<< HEAD
-=======
     public void updateGroup(Group group) {
         this.group = group;
     }
 
->>>>>>> b2e2fdf8
 }