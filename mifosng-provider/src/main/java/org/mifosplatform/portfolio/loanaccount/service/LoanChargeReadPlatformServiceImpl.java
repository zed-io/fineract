/**
 * This Source Code Form is subject to the terms of the Mozilla Public
 * License, v. 2.0. If a copy of the MPL was not distributed with this file,
 * You can obtain one at http://mozilla.org/MPL/2.0/.
 */
package org.mifosplatform.portfolio.loanaccount.service;

import java.math.BigDecimal;
import java.sql.ResultSet;
import java.sql.SQLException;
import java.util.ArrayList;
import java.util.Collection;
import java.util.HashMap;
import java.util.List;
import java.util.Map;

import org.joda.time.LocalDate;
import org.mifosplatform.accounting.glaccount.data.GLAccountData;
import org.mifosplatform.infrastructure.core.data.EnumOptionData;
import org.mifosplatform.infrastructure.core.domain.JdbcSupport;
import org.mifosplatform.infrastructure.core.service.RoutingDataSource;
import org.mifosplatform.infrastructure.security.service.PlatformSecurityContext;
import org.mifosplatform.organisation.monetary.data.CurrencyData;
import org.mifosplatform.portfolio.charge.data.ChargeData;
import org.mifosplatform.portfolio.charge.service.ChargeDropdownReadPlatformService;
import org.mifosplatform.portfolio.charge.service.ChargeEnumerations;
import org.mifosplatform.portfolio.common.service.DropdownReadPlatformService;
import org.mifosplatform.portfolio.loanaccount.data.LoanChargeData;
import org.mifosplatform.portfolio.loanaccount.data.LoanChargePaidByData;
import org.mifosplatform.portfolio.loanaccount.data.LoanInstallmentChargeData;
import org.mifosplatform.portfolio.loanaccount.domain.LoanTransactionType;
import org.springframework.beans.factory.annotation.Autowired;
import org.springframework.jdbc.core.JdbcTemplate;
import org.springframework.jdbc.core.RowMapper;
import org.springframework.stereotype.Service;

@Service
public class LoanChargeReadPlatformServiceImpl implements LoanChargeReadPlatformService {

    private final JdbcTemplate jdbcTemplate;
    private final PlatformSecurityContext context;
    private final ChargeDropdownReadPlatformService chargeDropdownReadPlatformService;
    private final DropdownReadPlatformService dropdownReadPlatformService;

    @Autowired
    public LoanChargeReadPlatformServiceImpl(final PlatformSecurityContext context,
            final ChargeDropdownReadPlatformService chargeDropdownReadPlatformService, final RoutingDataSource dataSource,
            final DropdownReadPlatformService dropdownReadPlatformService) {
        this.context = context;
        this.chargeDropdownReadPlatformService = chargeDropdownReadPlatformService;
        this.jdbcTemplate = new JdbcTemplate(dataSource);
        this.dropdownReadPlatformService = dropdownReadPlatformService;
    }

    private static final class LoanChargeMapper implements RowMapper<LoanChargeData> {

    	public String schema() {
            return "lc.id as id, c.id as chargeId, c.name as name, "
                    + "lc.amount as amountDue, "
                    + "lc.amount_paid_derived as amountPaid, "
                    + "lc.amount_waived_derived as amountWaived, "
                    + "lc.amount_writtenoff_derived as amountWrittenOff, "
                    + "lc.amount_outstanding_derived as amountOutstanding, "
                    + "lc.calculation_percentage as percentageOf, lc.calculation_on_amount as amountPercentageAppliedTo, "
                    + "lc.charge_time_enum as chargeTime, " + "lc.is_penalty as penalty, "
                    + "lc.due_for_collection_as_of_date as dueAsOfDate, " + "lc.charge_calculation_enum as chargeCalculation, "
                    + "lc.charge_payment_mode_enum as chargePaymentMode, " + "lc.is_paid_derived as paid, " + "lc.waived as waied, "
                    + "lc.min_cap as minCap, lc.max_cap as maxCap, " + "lc.charge_amount_or_percentage as amountOrPercentage, "
                    + "c.currency_code as currencyCode, oc.name as currencyName, "
                    + "date(ifnull(dd.disbursedon_date,dd.expected_disburse_date)) as disbursementDate, "
                    + "oc.decimal_places as currencyDecimalPlaces, oc.currency_multiplesof as inMultiplesOf, oc.display_symbol as currencyDisplaySymbol, "
                    + "oc.internationalized_name_code as currencyNameCode from m_charge c "
                    + "join m_organisation_currency oc on c.currency_code = oc.code " + "join m_loan_charge lc on lc.charge_id = c.id "
            		+ "left join m_loan_tranche_disbursement_charge dc on dc.loan_charge_id=lc.id left join m_loan_disbursement_detail dd on dd.id=dc.disbursement_detail_id ";
        }

        @Override
        public LoanChargeData mapRow(final ResultSet rs, @SuppressWarnings("unused") final int rowNum) throws SQLException {

            final Long id = rs.getLong("id");
            final Long chargeId = rs.getLong("chargeId");
            final String name = rs.getString("name");
            final BigDecimal amount = rs.getBigDecimal("amountDue");
            final BigDecimal amountPaid = JdbcSupport.getBigDecimalDefaultToZeroIfNull(rs, "amountPaid");
            final BigDecimal amountWaived = JdbcSupport.getBigDecimalDefaultToZeroIfNull(rs, "amountWaived");
            final BigDecimal amountWrittenOff = JdbcSupport.getBigDecimalDefaultToZeroIfNull(rs, "amountWrittenOff");
            final BigDecimal amountOutstanding = rs.getBigDecimal("amountOutstanding");

            final BigDecimal percentageOf = JdbcSupport.getBigDecimalDefaultToZeroIfNull(rs, "percentageOf");
            final BigDecimal amountPercentageAppliedTo = JdbcSupport.getBigDecimalDefaultToZeroIfNull(rs, "amountPercentageAppliedTo");

            final String currencyCode = rs.getString("currencyCode");
            final String currencyName = rs.getString("currencyName");
            final String currencyNameCode = rs.getString("currencyNameCode");
            final String currencyDisplaySymbol = rs.getString("currencyDisplaySymbol");
            final Integer currencyDecimalPlaces = JdbcSupport.getInteger(rs, "currencyDecimalPlaces");
            final Integer inMultiplesOf = JdbcSupport.getInteger(rs, "inMultiplesOf");

            final CurrencyData currency = new CurrencyData(currencyCode, currencyName, currencyDecimalPlaces, inMultiplesOf,
                    currencyDisplaySymbol, currencyNameCode);

            final int chargeTime = rs.getInt("chargeTime");
            final EnumOptionData chargeTimeType = ChargeEnumerations.chargeTimeType(chargeTime);

            LocalDate dueAsOfDate = JdbcSupport.getLocalDate(rs, "dueAsOfDate");

            final int chargeCalculation = rs.getInt("chargeCalculation");
            final EnumOptionData chargeCalculationType = ChargeEnumerations.chargeCalculationType(chargeCalculation);
            final boolean penalty = rs.getBoolean("penalty");

            final int chargePaymentMode = rs.getInt("chargePaymentMode");
            final EnumOptionData paymentMode = ChargeEnumerations.chargePaymentMode(chargePaymentMode);
            final boolean paid = rs.getBoolean("paid");
            final boolean waived = rs.getBoolean("waied");
            final BigDecimal minCap = rs.getBigDecimal("minCap");
            final BigDecimal maxCap = rs.getBigDecimal("maxCap");
            final BigDecimal amountOrPercentage = rs.getBigDecimal("amountOrPercentage");
            final LocalDate disbursementDate = JdbcSupport.getLocalDate(rs, "disbursementDate");
            
            if(disbursementDate != null){
            	dueAsOfDate = disbursementDate;
            }

            return new LoanChargeData(id, chargeId, name, currency, amount, amountPaid, amountWaived, amountWrittenOff, amountOutstanding,
                    chargeTimeType, dueAsOfDate, chargeCalculationType, percentageOf, amountPercentageAppliedTo, penalty, paymentMode, paid,
                    waived, null, minCap, maxCap, amountOrPercentage, null);
        }
    }

    @Override
    public ChargeData retrieveLoanChargeTemplate() {
        this.context.authenticatedUser();

        final List<EnumOptionData> allowedChargeCalculationTypeOptions = this.chargeDropdownReadPlatformService.retrieveCalculationTypes();
        final List<EnumOptionData> allowedChargeTimeOptions = this.chargeDropdownReadPlatformService.retrieveCollectionTimeTypes();
        final List<EnumOptionData> loansChargeCalculationTypeOptions = this.chargeDropdownReadPlatformService
                .retrieveLoanCalculationTypes();
        final List<EnumOptionData> loansChargeTimeTypeOptions = this.chargeDropdownReadPlatformService.retrieveLoanCollectionTimeTypes();
        final List<EnumOptionData> savingsChargeCalculationTypeOptions = this.chargeDropdownReadPlatformService
                .retrieveSavingsCalculationTypes();
        final List<EnumOptionData> savingsChargeTimeTypeOptions = this.chargeDropdownReadPlatformService
                .retrieveSavingsCollectionTimeTypes();
        final List<EnumOptionData> clientChargeCalculationTypeOptions = null;
        final List<EnumOptionData> clientChargeTimeTypeOptions = null;

        final List<EnumOptionData> feeFrequencyOptions = this.dropdownReadPlatformService.retrievePeriodFrequencyTypeOptions();
<<<<<<< HEAD
        // this field is applicable only for client charges
        final Map<String, List<GLAccountData>> incomeOrLiabilityAccountOptions = null;

=======
  
>>>>>>> 971e23e8
        return ChargeData.template(null, allowedChargeCalculationTypeOptions, null, allowedChargeTimeOptions, null,
                loansChargeCalculationTypeOptions, loansChargeTimeTypeOptions, savingsChargeCalculationTypeOptions,
                savingsChargeTimeTypeOptions, clientChargeCalculationTypeOptions, clientChargeTimeTypeOptions, feeFrequencyOptions,
                incomeOrLiabilityAccountOptions);
    }

    @Override
    public LoanChargeData retrieveLoanChargeDetails(final Long id, final Long loanId) {
        this.context.authenticatedUser();

        final LoanChargeMapper rm = new LoanChargeMapper();

        final String sql = "select " + rm.schema() + " where lc.id=? and lc.loan_id=?";

        return this.jdbcTemplate.queryForObject(sql, rm, new Object[] { id, loanId });
    }

    @Override
    public Collection<LoanChargeData> retrieveLoanCharges(final Long loanId) {
        this.context.authenticatedUser();

        final LoanChargeMapper rm = new LoanChargeMapper();

        final String sql = "select " + rm.schema() + " where lc.loan_id=? AND lc.is_active = 1"
                + " order by ifnull(lc.due_for_collection_as_of_date,date(ifnull(dd.disbursedon_date,dd.expected_disburse_date))),lc.charge_time_enum ASC, lc.due_for_collection_as_of_date ASC, lc.is_penalty ASC";

        return this.jdbcTemplate.query(sql, rm, new Object[] { loanId });
    }

    @Override
    public Collection<LoanChargeData> retrieveLoanChargesForFeePayment(final Integer paymentMode, final Integer loanStatus) {
        final LoanChargeMapperWithLoanId rm = new LoanChargeMapperWithLoanId();
        final String sql = "select " + rm.schema()
                + "where loan.loan_status_id= ? and lc.charge_payment_mode_enum=? and lc.waived =0 and lc.is_paid_derived=0 and lc.is_active = 1";
        return this.jdbcTemplate.query(sql, rm, new Object[] { loanStatus, paymentMode });
    }

    private static final class LoanChargeMapperWithLoanId implements RowMapper<LoanChargeData> {

        public String schema() {
            return "lc.id as id, lc.due_for_collection_as_of_date as dueAsOfDate, " + "lc.amount_outstanding_derived as amountOutstanding, "
                    + "lc.charge_time_enum as chargeTime, " + "loan.id as loanId " + "from  m_loan_charge lc "
                    + "join m_loan loan on loan.id = lc.loan_id ";
        }

        @Override
        public LoanChargeData mapRow(final ResultSet rs, @SuppressWarnings("unused") final int rowNum) throws SQLException {

            final Long id = rs.getLong("id");
            final LocalDate dueAsOfDate = JdbcSupport.getLocalDate(rs, "dueAsOfDate");
            final Long loanId = rs.getLong("loanId");
            final BigDecimal amountOutstanding = rs.getBigDecimal("amountOutstanding");
            final int chargeTime = rs.getInt("chargeTime");
            final EnumOptionData chargeTimeType = ChargeEnumerations.chargeTimeType(chargeTime);

            return new LoanChargeData(id, dueAsOfDate, amountOutstanding, chargeTimeType, loanId, null);
        }
    }

    @Override
    public Collection<LoanInstallmentChargeData> retrieveInstallmentLoanCharges(Long loanChargeId, boolean onlyPaymentPendingCharges) {
        final LoanInstallmentChargeMapper rm = new LoanInstallmentChargeMapper();
        String sql = "select " + rm.schema() + "where lic.loan_charge_id= ? ";
        if (onlyPaymentPendingCharges) {
            sql = sql + "and lic.waived =0 and lic.is_paid_derived=0";
        }
        return this.jdbcTemplate.query(sql, rm, new Object[] { loanChargeId });
    }

    private static final class LoanInstallmentChargeMapper implements RowMapper<LoanInstallmentChargeData> {

        public String schema() {
            return " lsi.installment as installmentNumber, lsi.duedate as dueAsOfDate, "
                    + "lic.amount_outstanding_derived as amountOutstanding," + "lic.amount as  amount, " + "lic.is_paid_derived as paid, "
                    + "lic.amount_waived_derived as amountWaived, " + "lic.waived as waied " + "from  m_loan_installment_charge lic "
                    + "join m_loan_repayment_schedule lsi on lsi.id = lic.loan_schedule_id ";
        }

        @Override
        public LoanInstallmentChargeData mapRow(final ResultSet rs, @SuppressWarnings("unused") final int rowNum) throws SQLException {
            final Integer installmentNumber = rs.getInt("installmentNumber");
            final LocalDate dueAsOfDate = JdbcSupport.getLocalDate(rs, "dueAsOfDate");
            final BigDecimal amountOutstanding = rs.getBigDecimal("amountOutstanding");
            final BigDecimal amount = rs.getBigDecimal("amount");
            final BigDecimal amountWaived = rs.getBigDecimal("amountWaived");
            final boolean paid = rs.getBoolean("paid");
            final boolean waived = rs.getBoolean("waied");

            return new LoanInstallmentChargeData(installmentNumber, dueAsOfDate, amount, amountOutstanding, amountWaived, paid, waived);
        }
    }

    @Override
    public Collection<Integer> retrieveOverdueInstallmentChargeFrequencyNumber(final Long loanId, final Long chargeId,
            final Integer periodNumber) {
        String sql = "select oic.frequency_number from m_loan_overdue_installment_charge oic  inner join m_loan_charge lc on lc.id=oic.loan_charge_id inner join m_loan_repayment_schedule rs on rs.id = oic.loan_schedule_id inner join m_loan loan on loan.id=rs.loan_id "
                + "where lc.is_active = 1 and loan.id = ? and rs.installment=?";
        Object[] params = { loanId, periodNumber };
        if (chargeId != null) {
            sql += " and lc.charge_id = ? ";
            params = new Object[] { loanId, periodNumber, chargeId };
        }
        return this.jdbcTemplate.queryForList(sql, Integer.class, params);
    }

    @Override
    public Collection<LoanChargeData> retrieveLoanChargesForAccural(final Long loanId) {

        final LoanChargeAccrualMapper rm = new LoanChargeAccrualMapper();

        final String sql = "select " + rm.schema() + " where lc.loan_id=? AND lc.is_active = 1 group by  lc.id "
                + " order by lc.charge_time_enum ASC, lc.due_for_collection_as_of_date ASC, lc.is_penalty ASC";

        Collection<LoanChargeData> charges = this.jdbcTemplate.query(sql, rm,
                new Object[] { LoanTransactionType.ACCRUAL.getValue(), loanId });
        charges = updateLoanChargesWithUnrecognizedIncome(loanId, charges);

        Collection<LoanChargeData> removeCharges = new ArrayList<>();
        for (LoanChargeData loanChargeData : charges) {
            if (loanChargeData.isInstallmentFee()) {
                removeCharges.add(loanChargeData);
            }
        }
        charges.removeAll(removeCharges);
        for (LoanChargeData loanChargeData : removeCharges) {
            if (loanChargeData.isInstallmentFee()) {
                Collection<LoanInstallmentChargeData> installmentChargeDatas = retrieveInstallmentLoanChargesForAccrual(
                        loanChargeData.getId());
                LoanChargeData modifiedChargeData = new LoanChargeData(loanChargeData, installmentChargeDatas);
                charges.add(modifiedChargeData);
            }
        }

        return charges;
    }

    private static final class LoanChargeAccrualMapper implements RowMapper<LoanChargeData> {

        private final String schemaSql;

        public LoanChargeAccrualMapper() {
            StringBuilder sb = new StringBuilder(50);
            sb.append("lc.id as id, lc.charge_id as chargeId, ");
            sb.append("lc.amount as amountDue, ");
            sb.append("lc.amount_waived_derived as amountWaived, ");
            sb.append("lc.charge_time_enum as chargeTime, ");
            sb.append(" sum(cp.amount) as amountAccrued, ");
            sb.append("lc.is_penalty as penalty, ");
            sb.append("lc.due_for_collection_as_of_date as dueAsOfDate ");
            sb.append(" from m_loan_charge lc ");
            sb.append("left join (");
            sb.append("select lcp.loan_charge_id, lcp.amount");
            sb.append(" from m_loan_charge_paid_by lcp ");
            sb.append(
                    "inner join m_loan_transaction lt on lt.id = lcp.loan_transaction_id and lt.is_reversed = 0 and lt.transaction_type_enum = ?");
            sb.append(") cp on  cp.loan_charge_id= lc.id  ");

            schemaSql = sb.toString();
        }

        public String schema() {
            return this.schemaSql;
        }

        @Override
        public LoanChargeData mapRow(final ResultSet rs, @SuppressWarnings("unused") final int rowNum) throws SQLException {

            final Long id = rs.getLong("id");
            final Long chargeId = rs.getLong("chargeId");
            final BigDecimal amount = rs.getBigDecimal("amountDue");
            final BigDecimal amountAccrued = rs.getBigDecimal("amountAccrued");
            final BigDecimal amountWaived = rs.getBigDecimal("amountWaived");

            final int chargeTime = rs.getInt("chargeTime");
            final EnumOptionData chargeTimeType = ChargeEnumerations.chargeTimeType(chargeTime);

            final LocalDate dueAsOfDate = JdbcSupport.getLocalDate(rs, "dueAsOfDate");
            final boolean penalty = rs.getBoolean("penalty");

            return new LoanChargeData(id, chargeId, dueAsOfDate, chargeTimeType, amount, amountAccrued, amountWaived, penalty);
        }
    }

    private Collection<LoanChargeData> updateLoanChargesWithUnrecognizedIncome(final Long loanId,
            Collection<LoanChargeData> loanChargeDatas) {

        final LoanChargeUnRecognizedIncomeMapper rm = new LoanChargeUnRecognizedIncomeMapper(loanChargeDatas);

        final String sql = "select " + rm.schema() + " where lc.loan_id=? AND lc.is_active = 1 group by  lc.id "
                + " order by lc.charge_time_enum ASC, lc.due_for_collection_as_of_date ASC, lc.is_penalty ASC";

        return this.jdbcTemplate.query(sql, rm, new Object[] { LoanTransactionType.WAIVE_CHARGES.getValue(), loanId });

    }

    private static final class LoanChargeUnRecognizedIncomeMapper implements RowMapper<LoanChargeData> {

        private final String schemaSql;
        private final Map<Long, LoanChargeData> chargeDataMap;

        public LoanChargeUnRecognizedIncomeMapper(final Collection<LoanChargeData> datas) {
            this.chargeDataMap = new HashMap<>();
            for (LoanChargeData chargeData : datas) {
                this.chargeDataMap.put(chargeData.getId(), chargeData);
            }

            StringBuilder sb = new StringBuilder(50);
            sb.append("lc.id as id,  ");
            sb.append(" sum(wt.unrecognized_income_portion) as amountUnrecognized ");
            sb.append(" from m_loan_charge lc ");
            sb.append("left join (");
            sb.append("select cpb.loan_charge_id, lt.unrecognized_income_portion");
            sb.append(" from m_loan_charge_paid_by cpb ");
            sb.append(
                    "inner join m_loan_transaction lt on lt.id = cpb.loan_transaction_id and lt.is_reversed = 0 and lt.transaction_type_enum = ?");
            sb.append(") wt on  wt.loan_charge_id= lc.id  ");

            schemaSql = sb.toString();
        }

        public String schema() {
            return this.schemaSql;
        }

        @Override
        public LoanChargeData mapRow(final ResultSet rs, @SuppressWarnings("unused") final int rowNum) throws SQLException {

            final Long id = rs.getLong("id");
            final BigDecimal amountUnrecognized = rs.getBigDecimal("amountUnrecognized");

            LoanChargeData chargeData = this.chargeDataMap.get(id);
            return new LoanChargeData(amountUnrecognized, chargeData);
        }
    }

    private Collection<LoanInstallmentChargeData> retrieveInstallmentLoanChargesForAccrual(Long loanChargeId) {
        final LoanInstallmentChargeAccrualMapper rm = new LoanInstallmentChargeAccrualMapper();
        String sql = "select " + rm.schema() + " where lic.loan_charge_id= ?  group by lsi.installment";
        Collection<LoanInstallmentChargeData> chargeDatas = this.jdbcTemplate.query(sql, rm,
                new Object[] { LoanTransactionType.ACCRUAL.getValue(), loanChargeId });
        final Map<Integer, LoanInstallmentChargeData> installmentChargeDatas = new HashMap<>();
        for (LoanInstallmentChargeData installmentChargeData : chargeDatas) {
            installmentChargeDatas.put(installmentChargeData.getInstallmentNumber(), installmentChargeData);
        }
        chargeDatas = updateInstallmentLoanChargesWithUnrecognizedIncome(loanChargeId, installmentChargeDatas);
        for (LoanInstallmentChargeData installmentChargeData : chargeDatas) {
            installmentChargeDatas.put(installmentChargeData.getInstallmentNumber(), installmentChargeData);
        }
        return installmentChargeDatas.values();

    }

    private static final class LoanInstallmentChargeAccrualMapper implements RowMapper<LoanInstallmentChargeData> {

        private final String schemaSql;

        public LoanInstallmentChargeAccrualMapper() {
            StringBuilder sb = new StringBuilder(50);
            sb.append(" lsi.installment as installmentNumber, lsi.duedate as dueAsOfDate, ");
            sb.append("lic.amount_outstanding_derived as amountOutstanding,");
            sb.append("lic.amount as  amount, ");
            sb.append("lic.is_paid_derived as paid, ");
            sb.append("lic.amount_waived_derived as amountWaived, ");
            sb.append(" sum(cp.amount) as amountAccrued, ");
            sb.append("lic.waived as waied ");
            sb.append("from  m_loan_installment_charge lic ");
            sb.append("join m_loan_repayment_schedule lsi on lsi.id = lic.loan_schedule_id ");
            sb.append("left join (");
            sb.append("select lcp.loan_charge_id, lcp.amount as amount, lcp.installment_number ");
            sb.append(" from m_loan_charge_paid_by lcp ");
            sb.append(
                    "inner join m_loan_transaction lt on lt.id = lcp.loan_transaction_id and lt.is_reversed = 0 and lt.transaction_type_enum = ?");
            sb.append(") cp on  cp.loan_charge_id= lic.loan_charge_id and  cp.installment_number = lsi.installment ");
            schemaSql = sb.toString();
        }

        public String schema() {
            return this.schemaSql;
        }

        @Override
        public LoanInstallmentChargeData mapRow(final ResultSet rs, @SuppressWarnings("unused") final int rowNum) throws SQLException {
            final Integer installmentNumber = rs.getInt("installmentNumber");
            final LocalDate dueAsOfDate = JdbcSupport.getLocalDate(rs, "dueAsOfDate");
            final BigDecimal amountOutstanding = rs.getBigDecimal("amountOutstanding");
            final BigDecimal amount = rs.getBigDecimal("amount");
            final BigDecimal amountWaived = rs.getBigDecimal("amountWaived");
            final boolean paid = rs.getBoolean("paid");
            final boolean waived = rs.getBoolean("waied");
            final BigDecimal amountAccrued = rs.getBigDecimal("amountAccrued");

            return new LoanInstallmentChargeData(installmentNumber, dueAsOfDate, amount, amountOutstanding, amountWaived, paid, waived,
                    amountAccrued);
        }
    }

    private Collection<LoanInstallmentChargeData> updateInstallmentLoanChargesWithUnrecognizedIncome(final Long loanChargeId,
            final Map<Integer, LoanInstallmentChargeData> installmentChargeDatas) {
        final LoanInstallmentChargeUnRecognizedIncomeMapper rm = new LoanInstallmentChargeUnRecognizedIncomeMapper(installmentChargeDatas);
        String sql = "select " + rm.schema() + " where cpb.loan_charge_id = ? group by cpb.installment_number  ";
        return this.jdbcTemplate.query(sql, rm, new Object[] { LoanTransactionType.WAIVE_CHARGES.getValue(), loanChargeId });
    }

    private static final class LoanInstallmentChargeUnRecognizedIncomeMapper implements RowMapper<LoanInstallmentChargeData> {

        private final String schemaSql;
        private final Map<Integer, LoanInstallmentChargeData> installmentChargeDatas;

        public LoanInstallmentChargeUnRecognizedIncomeMapper(final Map<Integer, LoanInstallmentChargeData> installmentChargeDatas) {
            this.installmentChargeDatas = installmentChargeDatas;
            StringBuilder sb = new StringBuilder(50);
            sb.append(" cpb.installment_number as installmentNumber, ");
            sb.append("  sum(lt.unrecognized_income_portion) as amountUnrecognized ");
            sb.append(" from m_loan_charge_paid_by cpb ");
            sb.append(
                    "inner join m_loan_transaction lt on lt.id = cpb.loan_transaction_id and lt.is_reversed = 0 and lt.transaction_type_enum = ?");
            schemaSql = sb.toString();
        }

        public String schema() {
            return this.schemaSql;
        }

        @Override
        public LoanInstallmentChargeData mapRow(final ResultSet rs, @SuppressWarnings("unused") final int rowNum) throws SQLException {
            final Integer installmentNumber = rs.getInt("installmentNumber");
            final BigDecimal amountUnrecognized = rs.getBigDecimal("amountUnrecognized");
            LoanInstallmentChargeData installmentChargeData = this.installmentChargeDatas.get(installmentNumber);
            return new LoanInstallmentChargeData(installmentChargeData, amountUnrecognized);
        }
    }

    @Override
    public Collection<LoanChargePaidByData> retriveLoanChargesPaidBy(Long chargeId, final LoanTransactionType transactionType,
            final Integer installmentNumber) {

        LoanChargesPaidByMapper rm = new LoanChargesPaidByMapper();
        StringBuilder sb = new StringBuilder(100);
        sb.append("select ");
        sb.append(rm.schema());
        sb.append(" where lcp.loan_charge_id = ?");
        List<Object> args = new ArrayList<>(3);
        args.add(chargeId);
        if (transactionType != null) {
            sb.append(" and lt.transaction_type_enum = ?");
            args.add(transactionType.getValue());
        }
        if (installmentNumber != null) {
            sb.append(" and lcp.installment_number = ?");
            args.add(installmentNumber);
        }

        return this.jdbcTemplate.query(sb.toString(), rm, args.toArray());
    }

    private static final class LoanChargesPaidByMapper implements RowMapper<LoanChargePaidByData> {

        private final String schemaSql;

        public LoanChargesPaidByMapper() {
            StringBuilder sb = new StringBuilder(100);
            sb.append("lcp.id as id, lcp.loan_charge_id as chargeId, ");
            sb.append("lcp.amount as amount, ");
            sb.append("lcp.loan_transaction_id as transactionId, ");
            sb.append("lcp.installment_number as installmentNumber ");
            sb.append(" from m_loan_charge_paid_by lcp ");
            sb.append(" join m_loan_transaction lt on lt.id = lcp.loan_transaction_id and lt.is_reversed=0");

            schemaSql = sb.toString();
        }

        public String schema() {
            return this.schemaSql;
        }

        @Override
        public LoanChargePaidByData mapRow(final ResultSet rs, @SuppressWarnings("unused") final int rowNum) throws SQLException {

            final Long id = rs.getLong("id");
            final Long chargeId = rs.getLong("chargeId");
            final BigDecimal amount = rs.getBigDecimal("amount");
            final Long transactionId = rs.getLong("transactionId");
            final Integer installmentNumber = rs.getInt("installmentNumber");

            return new LoanChargePaidByData(id, amount, installmentNumber, chargeId, transactionId);
        }
    }

}<|MERGE_RESOLUTION|>--- conflicted
+++ resolved
@@ -54,12 +54,9 @@
 
     private static final class LoanChargeMapper implements RowMapper<LoanChargeData> {
 
-    	public String schema() {
-            return "lc.id as id, c.id as chargeId, c.name as name, "
-                    + "lc.amount as amountDue, "
-                    + "lc.amount_paid_derived as amountPaid, "
-                    + "lc.amount_waived_derived as amountWaived, "
-                    + "lc.amount_writtenoff_derived as amountWrittenOff, "
+        public String schema() {
+            return "lc.id as id, c.id as chargeId, c.name as name, " + "lc.amount as amountDue, " + "lc.amount_paid_derived as amountPaid, "
+                    + "lc.amount_waived_derived as amountWaived, " + "lc.amount_writtenoff_derived as amountWrittenOff, "
                     + "lc.amount_outstanding_derived as amountOutstanding, "
                     + "lc.calculation_percentage as percentageOf, lc.calculation_on_amount as amountPercentageAppliedTo, "
                     + "lc.charge_time_enum as chargeTime, " + "lc.is_penalty as penalty, "
@@ -71,7 +68,7 @@
                     + "oc.decimal_places as currencyDecimalPlaces, oc.currency_multiplesof as inMultiplesOf, oc.display_symbol as currencyDisplaySymbol, "
                     + "oc.internationalized_name_code as currencyNameCode from m_charge c "
                     + "join m_organisation_currency oc on c.currency_code = oc.code " + "join m_loan_charge lc on lc.charge_id = c.id "
-            		+ "left join m_loan_tranche_disbursement_charge dc on dc.loan_charge_id=lc.id left join m_loan_disbursement_detail dd on dd.id=dc.disbursement_detail_id ";
+                    + "left join m_loan_tranche_disbursement_charge dc on dc.loan_charge_id=lc.id left join m_loan_disbursement_detail dd on dd.id=dc.disbursement_detail_id ";
         }
 
         @Override
@@ -116,9 +113,9 @@
             final BigDecimal maxCap = rs.getBigDecimal("maxCap");
             final BigDecimal amountOrPercentage = rs.getBigDecimal("amountOrPercentage");
             final LocalDate disbursementDate = JdbcSupport.getLocalDate(rs, "disbursementDate");
-            
-            if(disbursementDate != null){
-            	dueAsOfDate = disbursementDate;
+
+            if (disbursementDate != null) {
+                dueAsOfDate = disbursementDate;
             }
 
             return new LoanChargeData(id, chargeId, name, currency, amount, amountPaid, amountWaived, amountWrittenOff, amountOutstanding,
@@ -144,13 +141,9 @@
         final List<EnumOptionData> clientChargeTimeTypeOptions = null;
 
         final List<EnumOptionData> feeFrequencyOptions = this.dropdownReadPlatformService.retrievePeriodFrequencyTypeOptions();
-<<<<<<< HEAD
         // this field is applicable only for client charges
         final Map<String, List<GLAccountData>> incomeOrLiabilityAccountOptions = null;
 
-=======
-  
->>>>>>> 971e23e8
         return ChargeData.template(null, allowedChargeCalculationTypeOptions, null, allowedChargeTimeOptions, null,
                 loansChargeCalculationTypeOptions, loansChargeTimeTypeOptions, savingsChargeCalculationTypeOptions,
                 savingsChargeTimeTypeOptions, clientChargeCalculationTypeOptions, clientChargeTimeTypeOptions, feeFrequencyOptions,
