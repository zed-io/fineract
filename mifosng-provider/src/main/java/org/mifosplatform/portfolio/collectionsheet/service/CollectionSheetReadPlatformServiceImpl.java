/**
 * This Source Code Form is subject to the terms of the Mozilla Public
 * License, v. 2.0. If a copy of the MPL was not distributed with this file,
 * You can obtain one at http://mozilla.org/MPL/2.0/.
 */
package org.mifosplatform.portfolio.collectionsheet.service;

import static org.mifosplatform.portfolio.collectionsheet.CollectionSheetConstants.calendarIdParamName;
import static org.mifosplatform.portfolio.collectionsheet.CollectionSheetConstants.transactionDateParamName;

import java.math.BigDecimal;
import java.sql.ResultSet;
import java.sql.SQLException;
import java.text.DateFormat;
import java.text.SimpleDateFormat;
import java.util.ArrayList;
import java.util.Collection;
import java.util.HashSet;
import java.util.List;
import java.util.Set;

import org.joda.time.LocalDate;
import org.mifosplatform.infrastructure.core.api.JsonQuery;
import org.mifosplatform.infrastructure.core.data.EnumOptionData;
import org.mifosplatform.infrastructure.core.domain.JdbcSupport;
import org.mifosplatform.infrastructure.core.service.RoutingDataSource;
import org.mifosplatform.infrastructure.security.service.PlatformSecurityContext;
import org.mifosplatform.organisation.monetary.data.CurrencyData;
import org.mifosplatform.portfolio.calendar.domain.Calendar;
import org.mifosplatform.portfolio.calendar.domain.CalendarEntityType;
import org.mifosplatform.portfolio.calendar.domain.CalendarRepositoryWrapper;
import org.mifosplatform.portfolio.calendar.exception.NotValidRecurringDateException;
import org.mifosplatform.portfolio.collectionsheet.data.JLGClientData;
import org.mifosplatform.portfolio.collectionsheet.data.JLGCollectionSheetData;
import org.mifosplatform.portfolio.collectionsheet.data.JLGCollectionSheetFlatData;
import org.mifosplatform.portfolio.collectionsheet.data.JLGGroupData;
import org.mifosplatform.portfolio.collectionsheet.data.LoanDueData;
import org.mifosplatform.portfolio.collectionsheet.serialization.CollectionSheetGenerateCommandFromApiJsonDeserializer;
import org.mifosplatform.portfolio.group.data.CenterData;
import org.mifosplatform.portfolio.group.data.GroupGeneralData;
import org.mifosplatform.portfolio.group.service.CenterReadPlatformService;
import org.mifosplatform.portfolio.group.service.GroupReadPlatformService;
import org.mifosplatform.portfolio.loanproduct.data.LoanProductData;
import org.mifosplatform.portfolio.meeting.attendance.service.AttendanceDropdownReadPlatformService;
import org.mifosplatform.portfolio.meeting.attendance.service.AttendanceEnumerations;
import org.mifosplatform.useradministration.domain.AppUser;
import org.springframework.beans.factory.annotation.Autowired;
import org.springframework.jdbc.core.RowMapper;
import org.springframework.jdbc.core.namedparam.MapSqlParameterSource;
import org.springframework.jdbc.core.namedparam.NamedParameterJdbcTemplate;
import org.springframework.jdbc.core.namedparam.SqlParameterSource;
import org.springframework.stereotype.Service;

@Service
public class CollectionSheetReadPlatformServiceImpl implements CollectionSheetReadPlatformService {

    private final PlatformSecurityContext context;
    private final NamedParameterJdbcTemplate namedParameterjdbcTemplate;
    private final CenterReadPlatformService centerReadPlatformService;
    private final GroupReadPlatformService groupReadPlatformService;
    private final CollectionSheetGenerateCommandFromApiJsonDeserializer collectionSheetGenerateCommandFromApiJsonDeserializer;
    private final CalendarRepositoryWrapper calendarRepositoryWrapper;
    private final AttendanceDropdownReadPlatformService attendanceDropdownReadPlatformService;

    @Autowired
    public CollectionSheetReadPlatformServiceImpl(final PlatformSecurityContext context, final RoutingDataSource dataSource,
            final CenterReadPlatformService centerReadPlatformService, final GroupReadPlatformService groupReadPlatformService,
            final CollectionSheetGenerateCommandFromApiJsonDeserializer collectionSheetGenerateCommandFromApiJsonDeserializer,
            final CalendarRepositoryWrapper calendarRepositoryWrapper,
            final AttendanceDropdownReadPlatformService attendanceDropdownReadPlatformService) {
        this.context = context;
        this.centerReadPlatformService = centerReadPlatformService;
        this.namedParameterjdbcTemplate = new NamedParameterJdbcTemplate(dataSource);
        this.collectionSheetGenerateCommandFromApiJsonDeserializer = collectionSheetGenerateCommandFromApiJsonDeserializer;
        this.groupReadPlatformService = groupReadPlatformService;
        this.calendarRepositoryWrapper = calendarRepositoryWrapper;
        this.attendanceDropdownReadPlatformService = attendanceDropdownReadPlatformService;
    }

    /*
     * Reads all the loans which are due for disbursement or collection and
     * builds hierarchical data structure for collections sheet with hierarchy
     * Groups >> Clients >> Loans.
     */
    @SuppressWarnings("null")
    private JLGCollectionSheetData buildJLGCollectionSheet(final LocalDate dueDate,
            final Collection<JLGCollectionSheetFlatData> jlgCollectionSheetFlatData) {

        boolean firstTime = true;
        Long prevGroupId = null;
        Long prevClientId = null;

        final List<JLGGroupData> jlgGroupsData = new ArrayList<JLGGroupData>();
        List<JLGClientData> clientsData = new ArrayList<JLGClientData>();
        List<LoanDueData> loansDueData = new ArrayList<LoanDueData>();

        JLGCollectionSheetData jlgCollectionSheetData = null;
        JLGCollectionSheetFlatData prevCollectioSheetFlatData = null;
        JLGCollectionSheetFlatData corrCollectioSheetFlatData = null;
        final Set<LoanProductData> loanProducts = new HashSet<LoanProductData>();
        if (jlgCollectionSheetFlatData != null) {

            for (final JLGCollectionSheetFlatData collectionSheetFlatData : jlgCollectionSheetFlatData) {

                if (collectionSheetFlatData.getProductId() != null) {
                    loanProducts.add(LoanProductData.lookupWithCurrency(collectionSheetFlatData.getProductId(),
                            collectionSheetFlatData.getProductShortName(), collectionSheetFlatData.getCurrency()));
                }
                corrCollectioSheetFlatData = collectionSheetFlatData;

                if (firstTime || collectionSheetFlatData.getGroupId().equals(prevGroupId)) {
                    if (firstTime || collectionSheetFlatData.getClientId().equals(prevClientId)) {
                        if (collectionSheetFlatData.getLoanId() != null) {
                            loansDueData.add(collectionSheetFlatData.getLoanDueData());
                        }
                    } else {
                        final JLGClientData clientData = prevCollectioSheetFlatData.getClientData();
                        clientData.setLoans(loansDueData);
                        clientsData.add(clientData);
                        loansDueData = new ArrayList<LoanDueData>();

                        if (collectionSheetFlatData.getLoanId() != null) {
                            loansDueData.add(collectionSheetFlatData.getLoanDueData());
                        }

                    }
                } else {

                    final JLGClientData clientData = prevCollectioSheetFlatData.getClientData();
                    clientData.setLoans(loansDueData);
                    clientsData.add(clientData);

                    final JLGGroupData jlgGroupData = prevCollectioSheetFlatData.getJLGGroupData();
                    jlgGroupData.setClients(clientsData);

                    jlgGroupsData.add(jlgGroupData);

                    loansDueData = new ArrayList<LoanDueData>();
                    clientsData = new ArrayList<JLGClientData>();

                    if (collectionSheetFlatData.getLoanId() != null) {
                        loansDueData.add(collectionSheetFlatData.getLoanDueData());
                    }
                }

                prevClientId = collectionSheetFlatData.getClientId();
                prevGroupId = collectionSheetFlatData.getGroupId();
                prevCollectioSheetFlatData = collectionSheetFlatData;
                firstTime = false;
            }

            // FIXME Need to check last loan is added under previous
            // client/group or new client / previous group or new client / new
            // group
            if (corrCollectioSheetFlatData != null) {
                final JLGClientData lastClientData = corrCollectioSheetFlatData.getClientData();
                lastClientData.setLoans(loansDueData);
                clientsData.add(lastClientData);

                final JLGGroupData jlgGroupData = corrCollectioSheetFlatData.getJLGGroupData();
                jlgGroupData.setClients(clientsData);
                jlgGroupsData.add(jlgGroupData);
            }

            jlgCollectionSheetData = new JLGCollectionSheetData(dueDate, loanProducts, jlgGroupsData,
                    this.attendanceDropdownReadPlatformService.retrieveAttendanceTypeOptions());
        }

        return jlgCollectionSheetData;
    }

    private static final class JLGCollectionSheetFaltDataMapper implements RowMapper<JLGCollectionSheetFlatData> {

        public String collectionSheetSchema(final boolean isCenterCollection) {
            StringBuffer sql = new StringBuffer(400);
            sql.append("SELECT loandata.*, sum(lc.amount_outstanding_derived) as chargesDue from ")
                    .append("(SELECT gp.display_name As groupName, ")
                    .append("gp.id As groupId, ")
                    .append("cl.display_name As clientName, ")
                    .append("sf.id As staffId, ")
                    .append("sf.display_name As staffName, ")
                    .append("gl.id As levelId, ")
                    .append("gl.level_name As levelName, ")
                    .append("cl.id As clientId, ")
                    .append("ln.id As loanId, ")
                    .append("ln.account_no As accountId, ")
                    .append("ln.loan_status_id As accountStatusId, ")
                    .append("pl.name As productShortName, ")
                    .append("ln.product_id As productId, ")
                    .append("ln.currency_code as currencyCode, ln.currency_digits as currencyDigits, ln.currency_multiplesof as inMultiplesOf, rc.`name` as currencyName, rc.display_symbol as currencyDisplaySymbol, rc.internationalized_name_code as currencyNameCode, ")
                    .append("if(ln.loan_status_id = 200 , ln.principal_amount , null) As disbursementAmount, ")
                    .append("sum(ifnull(if(ln.loan_status_id = 300, ls.principal_amount, 0.0), 0.0) - ifnull(if(ln.loan_status_id = 300, ls.principal_completed_derived, 0.0), 0.0)) As principalDue, ")
                    .append("ln.principal_repaid_derived As principalPaid, ")
                    .append("sum(ifnull(if(ln.loan_status_id = 300, ls.interest_amount, 0.0), 0.0) - ifnull(if(ln.loan_status_id = 300, ls.interest_completed_derived, 0.0), 0.0)) As interestDue, ")
                    .append("ln.interest_repaid_derived As interestPaid, ")
                    .append("ca.attendance_type_enum as attendanceTypeId ")
                    .append("FROM m_group gp ")
                    .append("LEFT JOIN m_office of ON of.id = gp.office_id AND of.hierarchy like :officeHierarchy ")
                    .append("JOIN m_group_level gl ON gl.id = gp.level_Id ")
                    .append("LEFT JOIN m_staff sf ON sf.id = gp.staff_id ")
                    .append("JOIN m_group_client gc ON gc.group_id = gp.id ")
                    .append("JOIN m_client cl ON cl.id = gc.client_id ")
                    .append("LEFT JOIN m_loan ln ON cl.id = ln.client_id AND ln.group_id is not null AND ( ln.loan_status_id = 300 OR ( ln.loan_status_id =200 AND ln.expected_disbursedon_date <= :dueDate )) ")
                    .append("LEFT JOIN m_product_loan pl ON pl.id = ln.product_id ")
                    .append("LEFT JOIN m_currency rc on rc.`code` = ln.currency_code ")
                    .append("LEFT JOIN m_loan_repayment_schedule ls ON ls.loan_id = ln.id AND ls.completed_derived = 0 AND ls.duedate <= :dueDate ")
                    .append("left join m_calendar_instance ci on gp.parent_id = ci.entity_id and ci.entity_type_enum =:entityTypeId ")
                    .append("left join m_meeting mt on ci.id = mt.calendar_instance_id and mt.meeting_date =:dueDate ")
                    .append("left join m_client_attendance ca on ca.meeting_id=mt.id and ca.client_id=cl.id ");

            if (isCenterCollection) {
                sql.append("WHERE gp.parent_id = :centerId ");
            } else {
                sql.append("WHERE gp.id = :groupId ");
            }

            sql.append("and (gp.status_enum = 300 or (gp.status_enum = 600 and gp.closedon_date >= :dueDate)) ")
                    .append("and (cl.status_enum = 300 or (cl.status_enum = 600 and cl.closedon_date >= :dueDate)) ")
                    .append("GROUP BY gp.id ,cl.id , ln.id ORDER BY gp.id , cl.id , ln.id ").append(") loandata ")
                    .append("LEFT JOIN m_loan_charge lc ON lc.loan_id = loandata.loanId AND lc.is_paid_derived = 0 ")
                    .append("AND ( lc.due_for_collection_as_of_date  <= :dueDate OR lc.charge_time_enum = 1)");

            return sql.toString();

<<<<<<< HEAD
        public String collectionSheetSchema() {

            return "SELECT gp.display_name As groupName, "
                    + "gp.id As groupId, "
                    + "cl.display_name As clientName, "
                    + "sf.id As staffId, "
                    + "sf.display_name As staffName, "
                    + "gl.id As levelId, "
                    + "gl.level_name As levelName, "
                    + "cl.id As clientId, "
                    + "ln.id As loanId, "
                    + "ln.account_no As accountId, "
                    + "ln.loan_status_id As accountStatusId, "
                    + "pl.short_name As productShortName, "
                    + "ln.product_id As productId, "
                    + "ln.currency_code as currencyCode, ln.currency_digits as currencyDigits, ln.currency_multiplesof as inMultiplesOf, rc.`name` as currencyName, rc.display_symbol as currencyDisplaySymbol, rc.internationalized_name_code as currencyNameCode, "
                    + "if(ln.loan_status_id = 200 , ln.principal_amount , null) As disbursementAmount, "
                    + "sum(ifnull(if(ln.loan_status_id = 300, ls.principal_amount, 0.0), 0.0) - ifnull(if(ln.loan_status_id = 300, ls.principal_completed_derived, 0.0), 0.0)) As principalDue, "
                    + "ln.principal_repaid_derived As principalPaid, "
                    + "sum(ifnull(if(ln.loan_status_id = 300, ls.interest_amount, 0.0), 0.0) - ifnull(if(ln.loan_status_id = 300, ls.interest_completed_derived, 0.0), 0.0)) As interestDue, "
                    + "ln.interest_repaid_derived As interestPaid, "
                    + "sum(if(ln.loan_status_id = 300, lc.amount_outstanding_derived, 0.0)) as chargesDue, "
                    + "ca.attendance_type_enum as attendanceTypeId "
                    + "FROM m_group gp "
                    + "LEFT JOIN m_office of ON of.id = gp.office_id AND of.hierarchy like :officeHierarchy "
                    // + "LEFT JOIN m_office of ON of.id = gp.office_id "
                    + "JOIN m_group_level gl ON gl.id = gp.level_Id "
                    + "LEFT JOIN m_staff sf ON sf.id = gp.staff_id "
                    + "JOIN m_group_client gc ON gc.group_id = gp.id "
                    + "JOIN m_client cl ON cl.id = gc.client_id "
                    + "LEFT JOIN m_loan ln ON cl.id = ln.client_id AND ln.group_id is not null AND ( ln.loan_status_id = 300 OR ( ln.loan_status_id =200 AND ln.expected_disbursedon_date <= :dueDate )) "
                    + "LEFT JOIN m_product_loan pl ON pl.id = ln.product_id "
                    + "LEFT JOIN m_currency rc on rc.`code` = ln.currency_code "
                    + "LEFT JOIN m_loan_repayment_schedule ls ON ls.loan_id = ln.id AND ls.completed_derived = 0 AND ls.duedate <= :dueDate "
                    + "LEFT JOIN m_loan_charge lc ON lc.loan_id = ln.id AND lc.is_paid_derived = 0 AND ( lc.due_for_collection_as_of_date  <= :dueDate OR lc.charge_time_enum = 1) "
                    + "left join m_calendar_instance ci on gp.parent_id = ci.entity_id and ci.entity_type_enum =:entityTypeId "
                    + "left join m_meeting mt on ci.id = mt.calendar_instance_id and mt.meeting_date =:dueDate "
                    + "left join m_client_attendance ca on ca.meeting_id=mt.id and ca.client_id=cl.id ";

            // + "WHERE gp.hierarchy like :hierarchy " +
            // "GROUP BY gp.id ,cl.id , ln.id " +
            // "ORDER BY gp.id , cl.id , ln.id ";
=======
>>>>>>> 027b818f
        }

        @Override
        public JLGCollectionSheetFlatData mapRow(final ResultSet rs, @SuppressWarnings("unused") final int rowNum) throws SQLException {

            final String groupName = rs.getString("groupName");
            final Long groupId = JdbcSupport.getLong(rs, "groupId");
            final Long staffId = JdbcSupport.getLong(rs, "staffId");
            final String staffName = rs.getString("staffName");
            final Long levelId = JdbcSupport.getLong(rs, "levelId");
            final String levelName = rs.getString("levelName");
            final String clientName = rs.getString("clientName");
            final Long clientId = JdbcSupport.getLong(rs, "clientId");
            final Long loanId = JdbcSupport.getLong(rs, "loanId");
            final String accountId = rs.getString("accountId");
            final Integer accountStatusId = JdbcSupport.getInteger(rs, "accountStatusId");
            final String productShortName = rs.getString("productShortName");
            final Long productId = JdbcSupport.getLong(rs, "productId");

            final String currencyCode = rs.getString("currencyCode");
            final String currencyName = rs.getString("currencyName");
            final String currencyNameCode = rs.getString("currencyNameCode");
            final String currencyDisplaySymbol = rs.getString("currencyDisplaySymbol");
            final Integer currencyDigits = JdbcSupport.getInteger(rs, "currencyDigits");
            final Integer inMultiplesOf = JdbcSupport.getInteger(rs, "inMultiplesOf");
            CurrencyData currencyData = null;
            if (currencyCode != null) {
                currencyData = new CurrencyData(currencyCode, currencyName, currencyDigits, inMultiplesOf, currencyDisplaySymbol,
                        currencyNameCode);
            }

            final BigDecimal disbursementAmount = rs.getBigDecimal("disbursementAmount");
            final BigDecimal principalDue = rs.getBigDecimal("principalDue");
            final BigDecimal principalPaid = rs.getBigDecimal("principalPaid");
            final BigDecimal interestDue = rs.getBigDecimal("interestDue");
            final BigDecimal interestPaid = rs.getBigDecimal("interestPaid");
            final BigDecimal chargesDue = rs.getBigDecimal("chargesDue");

            final Integer attendanceTypeId = rs.getInt("attendanceTypeId");
            final EnumOptionData attendanceType = AttendanceEnumerations.attendanceType(attendanceTypeId);

            return new JLGCollectionSheetFlatData(groupName, groupId, staffId, staffName, levelId, levelName, clientName, clientId, loanId,
                    accountId, accountStatusId, productShortName, productId, currencyData, disbursementAmount, principalDue, principalPaid,
                    interestDue, interestPaid, chargesDue, attendanceType);
        }

    }

    @Override
    public JLGCollectionSheetData generateGroupCollectionSheet(final Long groupId, final JsonQuery query) {

        this.collectionSheetGenerateCommandFromApiJsonDeserializer.validateForGenerateCollectionSheet(query.json());

        final Long calendarId = query.longValueOfParameterNamed(calendarIdParamName);
        final LocalDate transactionDate = query.localDateValueOfParameterNamed(transactionDateParamName);
        final DateFormat df = new SimpleDateFormat("yyyy-MM-dd");
        final String transactionDateStr = df.format(transactionDate.toDate());

        final Calendar calendar = this.calendarRepositoryWrapper.findOneWithNotFoundDetection(calendarId);
        // check if transaction against calendar effective from date

        if (!calendar.isValidRecurringDate(transactionDate)) { throw new NotValidRecurringDateException("collectionsheet", "The date '"
                + transactionDate + "' is not a valid meeting date.", transactionDate); }        
        
        final AppUser currentUser = this.context.authenticatedUser();
        final String hierarchy = currentUser.getOffice().getHierarchy();
        final String officeHierarchy = hierarchy + "%";

        final GroupGeneralData group = this.groupReadPlatformService.retrieveOne(groupId);

        final JLGCollectionSheetFaltDataMapper mapper = new JLGCollectionSheetFaltDataMapper();

        final StringBuilder sql = new StringBuilder(mapper.collectionSheetSchema(false));
        
        // entityType should be center if it's within a center
        final CalendarEntityType entityType = (group.isChildGroup()) ? CalendarEntityType.CENTERS : CalendarEntityType.GROUPS;

        final SqlParameterSource namedParameters = new MapSqlParameterSource().addValue("dueDate", transactionDateStr)
                .addValue("groupId", group.getId()).addValue("officeHierarchy", officeHierarchy)
                .addValue("entityTypeId", entityType.getValue());

        final Collection<JLGCollectionSheetFlatData> collectionSheetFlatDatas = this.namedParameterjdbcTemplate.query(sql.toString(),
                namedParameters, mapper);

        return buildJLGCollectionSheet(transactionDate, collectionSheetFlatDatas);
    }

    @Override
    public JLGCollectionSheetData generateCenterCollectionSheet(final Long centerId, final JsonQuery query) {

        this.collectionSheetGenerateCommandFromApiJsonDeserializer.validateForGenerateCollectionSheet(query.json());

        final AppUser currentUser = this.context.authenticatedUser();
        final String hierarchy = currentUser.getOffice().getHierarchy();
        final String officeHierarchy = hierarchy + "%";

        final CenterData center = this.centerReadPlatformService.retrieveOne(centerId);

        final LocalDate transactionDate = query.localDateValueOfParameterNamed(transactionDateParamName);
        final DateFormat df = new SimpleDateFormat("yyyy-MM-dd");
        final String dueDateStr = df.format(transactionDate.toDate());

        final JLGCollectionSheetFaltDataMapper mapper = new JLGCollectionSheetFaltDataMapper();

        StringBuilder sql = new StringBuilder(mapper.collectionSheetSchema(true));
        
        final SqlParameterSource namedParameters = new MapSqlParameterSource().addValue("dueDate", dueDateStr)
                .addValue("centerId", center.getId()).addValue("officeHierarchy", officeHierarchy)
                .addValue("entityTypeId", CalendarEntityType.CENTERS.getValue());

        final Collection<JLGCollectionSheetFlatData> collectionSheetFlatDatas = this.namedParameterjdbcTemplate.query(sql.toString(), namedParameters,
                mapper);

        return buildJLGCollectionSheet(transactionDate, collectionSheetFlatDatas);
    }
}<|MERGE_RESOLUTION|>--- conflicted
+++ resolved
@@ -222,51 +222,6 @@
 
             return sql.toString();
 
-<<<<<<< HEAD
-        public String collectionSheetSchema() {
-
-            return "SELECT gp.display_name As groupName, "
-                    + "gp.id As groupId, "
-                    + "cl.display_name As clientName, "
-                    + "sf.id As staffId, "
-                    + "sf.display_name As staffName, "
-                    + "gl.id As levelId, "
-                    + "gl.level_name As levelName, "
-                    + "cl.id As clientId, "
-                    + "ln.id As loanId, "
-                    + "ln.account_no As accountId, "
-                    + "ln.loan_status_id As accountStatusId, "
-                    + "pl.short_name As productShortName, "
-                    + "ln.product_id As productId, "
-                    + "ln.currency_code as currencyCode, ln.currency_digits as currencyDigits, ln.currency_multiplesof as inMultiplesOf, rc.`name` as currencyName, rc.display_symbol as currencyDisplaySymbol, rc.internationalized_name_code as currencyNameCode, "
-                    + "if(ln.loan_status_id = 200 , ln.principal_amount , null) As disbursementAmount, "
-                    + "sum(ifnull(if(ln.loan_status_id = 300, ls.principal_amount, 0.0), 0.0) - ifnull(if(ln.loan_status_id = 300, ls.principal_completed_derived, 0.0), 0.0)) As principalDue, "
-                    + "ln.principal_repaid_derived As principalPaid, "
-                    + "sum(ifnull(if(ln.loan_status_id = 300, ls.interest_amount, 0.0), 0.0) - ifnull(if(ln.loan_status_id = 300, ls.interest_completed_derived, 0.0), 0.0)) As interestDue, "
-                    + "ln.interest_repaid_derived As interestPaid, "
-                    + "sum(if(ln.loan_status_id = 300, lc.amount_outstanding_derived, 0.0)) as chargesDue, "
-                    + "ca.attendance_type_enum as attendanceTypeId "
-                    + "FROM m_group gp "
-                    + "LEFT JOIN m_office of ON of.id = gp.office_id AND of.hierarchy like :officeHierarchy "
-                    // + "LEFT JOIN m_office of ON of.id = gp.office_id "
-                    + "JOIN m_group_level gl ON gl.id = gp.level_Id "
-                    + "LEFT JOIN m_staff sf ON sf.id = gp.staff_id "
-                    + "JOIN m_group_client gc ON gc.group_id = gp.id "
-                    + "JOIN m_client cl ON cl.id = gc.client_id "
-                    + "LEFT JOIN m_loan ln ON cl.id = ln.client_id AND ln.group_id is not null AND ( ln.loan_status_id = 300 OR ( ln.loan_status_id =200 AND ln.expected_disbursedon_date <= :dueDate )) "
-                    + "LEFT JOIN m_product_loan pl ON pl.id = ln.product_id "
-                    + "LEFT JOIN m_currency rc on rc.`code` = ln.currency_code "
-                    + "LEFT JOIN m_loan_repayment_schedule ls ON ls.loan_id = ln.id AND ls.completed_derived = 0 AND ls.duedate <= :dueDate "
-                    + "LEFT JOIN m_loan_charge lc ON lc.loan_id = ln.id AND lc.is_paid_derived = 0 AND ( lc.due_for_collection_as_of_date  <= :dueDate OR lc.charge_time_enum = 1) "
-                    + "left join m_calendar_instance ci on gp.parent_id = ci.entity_id and ci.entity_type_enum =:entityTypeId "
-                    + "left join m_meeting mt on ci.id = mt.calendar_instance_id and mt.meeting_date =:dueDate "
-                    + "left join m_client_attendance ca on ca.meeting_id=mt.id and ca.client_id=cl.id ";
-
-            // + "WHERE gp.hierarchy like :hierarchy " +
-            // "GROUP BY gp.id ,cl.id , ln.id " +
-            // "ORDER BY gp.id , cl.id , ln.id ";
-=======
->>>>>>> 027b818f
         }
 
         @Override
@@ -329,8 +284,8 @@
         // check if transaction against calendar effective from date
 
         if (!calendar.isValidRecurringDate(transactionDate)) { throw new NotValidRecurringDateException("collectionsheet", "The date '"
-                + transactionDate + "' is not a valid meeting date.", transactionDate); }        
-        
+                + transactionDate + "' is not a valid meeting date.", transactionDate); }
+
         final AppUser currentUser = this.context.authenticatedUser();
         final String hierarchy = currentUser.getOffice().getHierarchy();
         final String officeHierarchy = hierarchy + "%";
@@ -340,7 +295,7 @@
         final JLGCollectionSheetFaltDataMapper mapper = new JLGCollectionSheetFaltDataMapper();
 
         final StringBuilder sql = new StringBuilder(mapper.collectionSheetSchema(false));
-        
+
         // entityType should be center if it's within a center
         final CalendarEntityType entityType = (group.isChildGroup()) ? CalendarEntityType.CENTERS : CalendarEntityType.GROUPS;
 
@@ -372,13 +327,13 @@
         final JLGCollectionSheetFaltDataMapper mapper = new JLGCollectionSheetFaltDataMapper();
 
         StringBuilder sql = new StringBuilder(mapper.collectionSheetSchema(true));
-        
+
         final SqlParameterSource namedParameters = new MapSqlParameterSource().addValue("dueDate", dueDateStr)
                 .addValue("centerId", center.getId()).addValue("officeHierarchy", officeHierarchy)
                 .addValue("entityTypeId", CalendarEntityType.CENTERS.getValue());
 
-        final Collection<JLGCollectionSheetFlatData> collectionSheetFlatDatas = this.namedParameterjdbcTemplate.query(sql.toString(), namedParameters,
-                mapper);
+        final Collection<JLGCollectionSheetFlatData> collectionSheetFlatDatas = this.namedParameterjdbcTemplate.query(sql.toString(),
+                namedParameters, mapper);
 
         return buildJLGCollectionSheet(transactionDate, collectionSheetFlatDatas);
     }
