<?xml version="1.0" encoding="UTF-8"?>
<!--

    This Source Code Form is subject to the terms of the Mozilla Public
    License, v. 2.0. If a copy of the MPL was not distributed with this file,
    You can obtain one at http://mozilla.org/MPL/2.0/.

-->
<beans xmlns="http://www.springframework.org/schema/beans"
       xmlns:xsi="http://www.w3.org/2001/XMLSchema-instance"
       xsi:schemaLocation="http://www.springframework.org/schema/beans http://www.springframework.org/schema/beans/spring-beans.xsd">

    <bean id="updateLoanSummariesScheduledJob" class="org.mifosplatform.scheduledjobs.UpdateLoanSummariesScheduledJob">
    	<constructor-arg ref="scheduledJobRunnerService" />
    </bean>
    <bean id="updateLoanArrearsAgeingScheduledJob" class="org.mifosplatform.scheduledjobs.UpdateLoanArrearsAgeingScheduledJob">
    	<constructor-arg ref="scheduledJobRunnerService" />
    </bean>
    <bean id="cronQuartzJobC" class="org.mifosplatform.scheduledjobs.CheckAnnualFeeDueDateScheduledJob">
    	<constructor-arg ref="scheduledJobRunnerService" />
    </bean>

    <bean id="updateLoanSummariesJobDetail" class="org.springframework.scheduling.quartz.MethodInvokingJobDetailFactoryBean">
        <property name="group" value="mifosJobs" />
        <property name="targetObject" ref="updateLoanSummariesScheduledJob" />
        <property name="targetMethod" value="execute" />
        <property name="concurrent" value="false" />
    </bean>
    
    <bean id="UpdateLoanArrearsAgeingJobDetail" class="org.springframework.scheduling.quartz.MethodInvokingJobDetailFactoryBean">
        <property name="group" value="mifosJobs" />
        <property name="targetObject" ref="updateLoanArrearsAgeingScheduledJob" />
        <property name="targetMethod" value="execute" />
        <property name="concurrent" value="false" />
    </bean>
    
    <bean id="jobCDetail" class="org.springframework.scheduling.quartz.MethodInvokingJobDetailFactoryBean">
        <property name="group" value="mifosJobs" />
        <property name="targetObject" ref="cronQuartzJobC" />
        <property name="targetMethod" value="execute" />
        <property name="concurrent" value="false" />
    </bean>

    <bean id="updateLoanSummariesJobCronTrigger" class="org.springframework.scheduling.quartz.CronTriggerFactoryBean">
        <property name="jobDetail" ref="updateLoanSummariesJobDetail" />
        <property name="cronExpression" value="0 0 22 1/1 * ? *" />
    </bean>
    
    <bean id="UpdateLoanArrearsAgeingJobDetailCronTrigger" class="org.springframework.scheduling.quartz.CronTriggerFactoryBean">
        <property name="jobDetail" ref="UpdateLoanArrearsAgeingJobDetail" />
        <property name="cronExpression" value="0 10 22 1/1 * ? *" />
    </bean>
    
    <bean id="cronTriggerC" class="org.springframework.scheduling.quartz.CronTriggerFactoryBean">
        <property name="jobDetail" ref="jobCDetail" />
        <property name="cronExpression" value="0 20 22 1/1 * ? *" />
    </bean>

    <bean name="schedulerFactory" class="org.springframework.scheduling.quartz.SchedulerFactoryBean">
        <property name="triggers">
            <list>
<<<<<<< HEAD
                <ref bean="updateLoanSummariesJobCronTrigger" />
                <ref bean="UpdateLoanArrearsAgeingJobDetailCronTrigger" />
=======
                <ref bean="cronTriggerA" />
                <ref bean="cronTriggerB" />
                <ref bean="cronTriggerC" />
>>>>>>> bf841ebb
            </list>
        </property>
    </bean>
</beans><|MERGE_RESOLUTION|>--- conflicted
+++ resolved
@@ -1,73 +1,74 @@
 <?xml version="1.0" encoding="UTF-8"?>
-<!--
+<!-- This Source Code Form is subject to the terms of the Mozilla Public 
+	License, v. 2.0. If a copy of the MPL was not distributed with this file, 
+	You can obtain one at http://mozilla.org/MPL/2.0/. -->
+<beans xmlns="http://www.springframework.org/schema/beans"
+	xmlns:xsi="http://www.w3.org/2001/XMLSchema-instance"
+	xsi:schemaLocation="http://www.springframework.org/schema/beans http://www.springframework.org/schema/beans/spring-beans.xsd">
 
-    This Source Code Form is subject to the terms of the Mozilla Public
-    License, v. 2.0. If a copy of the MPL was not distributed with this file,
-    You can obtain one at http://mozilla.org/MPL/2.0/.
+	<bean id="updateLoanSummariesScheduledJob"
+		class="org.mifosplatform.scheduledjobs.UpdateLoanSummariesScheduledJob">
+		<constructor-arg ref="scheduledJobRunnerService" />
+	</bean>
+	<bean id="updateLoanArrearsAgeingScheduledJob"
+		class="org.mifosplatform.scheduledjobs.UpdateLoanArrearsAgeingScheduledJob">
+		<constructor-arg ref="scheduledJobRunnerService" />
+	</bean>
+	<bean id="applyAnnualFeeForSavingsScheduledJob"
+		class="org.mifosplatform.scheduledjobs.ApplyAnnualFeeForSavingsScheduledJob">
+		<constructor-arg ref="scheduledJobRunnerService" />
+	</bean>
 
--->
-<beans xmlns="http://www.springframework.org/schema/beans"
-       xmlns:xsi="http://www.w3.org/2001/XMLSchema-instance"
-       xsi:schemaLocation="http://www.springframework.org/schema/beans http://www.springframework.org/schema/beans/spring-beans.xsd">
+	<bean id="updateLoanSummariesJobDetail"
+		class="org.springframework.scheduling.quartz.MethodInvokingJobDetailFactoryBean">
+		<property name="group" value="mifosJobs" />
+		<property name="targetObject" ref="updateLoanSummariesScheduledJob" />
+		<property name="targetMethod" value="execute" />
+		<property name="concurrent" value="false" />
+	</bean>
 
-    <bean id="updateLoanSummariesScheduledJob" class="org.mifosplatform.scheduledjobs.UpdateLoanSummariesScheduledJob">
-    	<constructor-arg ref="scheduledJobRunnerService" />
-    </bean>
-    <bean id="updateLoanArrearsAgeingScheduledJob" class="org.mifosplatform.scheduledjobs.UpdateLoanArrearsAgeingScheduledJob">
-    	<constructor-arg ref="scheduledJobRunnerService" />
-    </bean>
-    <bean id="cronQuartzJobC" class="org.mifosplatform.scheduledjobs.CheckAnnualFeeDueDateScheduledJob">
-    	<constructor-arg ref="scheduledJobRunnerService" />
-    </bean>
+	<bean id="updateLoanArrearsAgeingJobDetail"
+		class="org.springframework.scheduling.quartz.MethodInvokingJobDetailFactoryBean">
+		<property name="group" value="mifosJobs" />
+		<property name="targetObject" ref="updateLoanArrearsAgeingScheduledJob" />
+		<property name="targetMethod" value="execute" />
+		<property name="concurrent" value="false" />
+	</bean>
 
-    <bean id="updateLoanSummariesJobDetail" class="org.springframework.scheduling.quartz.MethodInvokingJobDetailFactoryBean">
-        <property name="group" value="mifosJobs" />
-        <property name="targetObject" ref="updateLoanSummariesScheduledJob" />
-        <property name="targetMethod" value="execute" />
-        <property name="concurrent" value="false" />
-    </bean>
-    
-    <bean id="UpdateLoanArrearsAgeingJobDetail" class="org.springframework.scheduling.quartz.MethodInvokingJobDetailFactoryBean">
-        <property name="group" value="mifosJobs" />
-        <property name="targetObject" ref="updateLoanArrearsAgeingScheduledJob" />
-        <property name="targetMethod" value="execute" />
-        <property name="concurrent" value="false" />
-    </bean>
-    
-    <bean id="jobCDetail" class="org.springframework.scheduling.quartz.MethodInvokingJobDetailFactoryBean">
-        <property name="group" value="mifosJobs" />
-        <property name="targetObject" ref="cronQuartzJobC" />
-        <property name="targetMethod" value="execute" />
-        <property name="concurrent" value="false" />
-    </bean>
+	<bean id="applyAnnualFeeForSavingsJobDetail"
+		class="org.springframework.scheduling.quartz.MethodInvokingJobDetailFactoryBean">
+		<property name="group" value="mifosJobs" />
+		<property name="targetObject" ref="applyAnnualFeeForSavingsScheduledJob" />
+		<property name="targetMethod" value="execute" />
+		<property name="concurrent" value="false" />
+	</bean>
 
-    <bean id="updateLoanSummariesJobCronTrigger" class="org.springframework.scheduling.quartz.CronTriggerFactoryBean">
-        <property name="jobDetail" ref="updateLoanSummariesJobDetail" />
-        <property name="cronExpression" value="0 0 22 1/1 * ? *" />
-    </bean>
-    
-    <bean id="UpdateLoanArrearsAgeingJobDetailCronTrigger" class="org.springframework.scheduling.quartz.CronTriggerFactoryBean">
-        <property name="jobDetail" ref="UpdateLoanArrearsAgeingJobDetail" />
-        <property name="cronExpression" value="0 10 22 1/1 * ? *" />
-    </bean>
-    
-    <bean id="cronTriggerC" class="org.springframework.scheduling.quartz.CronTriggerFactoryBean">
-        <property name="jobDetail" ref="jobCDetail" />
-        <property name="cronExpression" value="0 20 22 1/1 * ? *" />
-    </bean>
+	<bean id="updateLoanSummariesJobCronTrigger"
+		class="org.springframework.scheduling.quartz.CronTriggerFactoryBean">
+		<property name="jobDetail" ref="updateLoanSummariesJobDetail" />
+		<property name="cronExpression" value="0 0 22 1/1 * ? *" />
+	</bean>
 
-    <bean name="schedulerFactory" class="org.springframework.scheduling.quartz.SchedulerFactoryBean">
-        <property name="triggers">
-            <list>
-<<<<<<< HEAD
-                <ref bean="updateLoanSummariesJobCronTrigger" />
-                <ref bean="UpdateLoanArrearsAgeingJobDetailCronTrigger" />
-=======
-                <ref bean="cronTriggerA" />
-                <ref bean="cronTriggerB" />
-                <ref bean="cronTriggerC" />
->>>>>>> bf841ebb
-            </list>
-        </property>
-    </bean>
+	<bean id="updateLoanArrearsAgeingJobDetailCronTrigger"
+		class="org.springframework.scheduling.quartz.CronTriggerFactoryBean">
+		<property name="jobDetail" ref="updateLoanArrearsAgeingJobDetail" />
+		<property name="cronExpression" value="0 10 22 1/1 * ? *" />
+	</bean>
+
+	<bean id="applyAnnualFeeForSavingsJobDetailCronTrigger"
+		class="org.springframework.scheduling.quartz.CronTriggerFactoryBean">
+		<property name="jobDetail" ref="applyAnnualFeeForSavingsJobDetail" />
+		<property name="cronExpression" value="0 20 22 1/1 * ? *" />
+	</bean>
+
+	<bean name="schedulerFactory"
+		class="org.springframework.scheduling.quartz.SchedulerFactoryBean">
+		<property name="triggers">
+			<list>
+				<ref bean="updateLoanSummariesJobCronTrigger" />
+				<ref bean="updateLoanArrearsAgeingJobDetailCronTrigger" />
+				<ref bean="applyAnnualFeeForSavingsJobDetailCronTrigger" />
+			</list>
+		</property>
+	</bean>
 </beans>