package org.mifosplatform.integrationtests;

import static org.junit.Assert.assertEquals;

import java.text.DateFormat;
import java.text.DecimalFormat;
import java.text.SimpleDateFormat;
import java.util.ArrayList;
import java.util.Calendar;
import java.util.HashMap;

import org.joda.time.DateTime;
import org.joda.time.Months;
import org.junit.Assert;
import org.junit.Before;
import org.junit.Test;
import org.mifosplatform.integrationtests.common.ClientHelper;
import org.mifosplatform.integrationtests.common.CommonConstants;
import org.mifosplatform.integrationtests.common.Utils;
import org.mifosplatform.integrationtests.common.accounting.Account;
import org.mifosplatform.integrationtests.common.accounting.AccountHelper;
import org.mifosplatform.integrationtests.common.recurringdeposit.RecurringDepositAccountHelper;
import org.mifosplatform.integrationtests.common.recurringdeposit.RecurringDepositAccountStatusChecker;
import org.mifosplatform.integrationtests.common.recurringdeposit.RecurringDepositProductHelper;
import org.mifosplatform.integrationtests.common.savings.SavingsAccountHelper;
import org.mifosplatform.integrationtests.common.savings.SavingsProductHelper;
import org.mifosplatform.integrationtests.common.savings.SavingsStatusChecker;

import com.jayway.restassured.builder.RequestSpecBuilder;
import com.jayway.restassured.builder.ResponseSpecBuilder;
import com.jayway.restassured.http.ContentType;
import com.jayway.restassured.specification.RequestSpecification;
import com.jayway.restassured.specification.ResponseSpecification;

@SuppressWarnings({ "unused", "rawtypes", "unchecked", "static-access" })
public class RecurringDepositTest {

    private ResponseSpecification responseSpec;
    private RequestSpecification requestSpec;
    private RecurringDepositProductHelper recurringDepositProductHelper;
    private SavingsAccountHelper savingsAccountHelper;
    private AccountHelper accountHelper;
    private RecurringDepositAccountHelper recurringDepositAccountHelper;

    private static final String WHOLE_TERM = "1";
    private static final String TILL_PREMATURE_WITHDRAWAL = "2";

    public static final String MINIMUM_OPENING_BALANCE = "1000.0";
    public static final String ACCOUNT_TYPE_INDIVIDUAL = "INDIVIDUAL";
    public static final String CLOSURE_TYPE_WITHDRAW_DEPOSIT = "100";
    public static final String CLOSURE_TYPE_TRANSFER_TO_SAVINGS = "200";
    public static final String CLOSURE_TYPE_REINVEST = "300";

    @Before
    public void setup() {
        Utils.initializeRESTAssured();
        this.requestSpec = new RequestSpecBuilder().setContentType(ContentType.JSON).build();
        this.requestSpec.header("Authorization", "Basic " + Utils.loginIntoServerAndGetBase64EncodedAuthenticationKey());
        this.requestSpec.header("X-Mifos-Platform-TenantId", "default");
        this.responseSpec = new ResponseSpecBuilder().expectStatusCode(200).build();
    }

    @Test
    public void testRecurringDepositAccountWithPrematureClosureTypeWithdrawal() {
        this.recurringDepositProductHelper = new RecurringDepositProductHelper(this.requestSpec, this.responseSpec);
        this.accountHelper = new AccountHelper(this.requestSpec, this.responseSpec);
        this.recurringDepositAccountHelper = new RecurringDepositAccountHelper(this.requestSpec, this.responseSpec);

        final Account assetAccount = this.accountHelper.createAssetAccount();
        final Account incomeAccount = this.accountHelper.createIncomeAccount();
        final Account expenseAccount = this.accountHelper.createExpenseAccount();
        final Account liabilityAccount = this.accountHelper.createLiabilityAccount();

        DateFormat dateFormat = new SimpleDateFormat("dd MMMM yyyy");
        DateFormat monthDayFormat = new SimpleDateFormat("dd MMM");

        Calendar todaysDate = Calendar.getInstance();
        todaysDate.add(Calendar.MONTH, -3);
        final String VALID_FROM = dateFormat.format(todaysDate.getTime());
        todaysDate.add(Calendar.YEAR, 10);
        final String VALID_TO = dateFormat.format(todaysDate.getTime());

        todaysDate = Calendar.getInstance();
        todaysDate.add(Calendar.MONTH, -1);
        final String SUBMITTED_ON_DATE = dateFormat.format(todaysDate.getTime());
        final String APPROVED_ON_DATE = dateFormat.format(todaysDate.getTime());
        final String ACTIVATION_DATE = dateFormat.format(todaysDate.getTime());
        final String EXPECTED_FIRST_DEPOSIT_ON_DATE = dateFormat.format(todaysDate.getTime());
        final String MONTH_DAY = monthDayFormat.format(todaysDate.getTime());
        todaysDate.add(Calendar.MONTH, 1);
        final String CLOSED_ON_DATE = dateFormat.format(todaysDate.getTime());

        Integer clientId = ClientHelper.createClient(this.requestSpec, this.responseSpec);
        Assert.assertNotNull(clientId);

        Integer recurringDepositProductId = createRecurringDepositProduct(VALID_FROM, VALID_TO);
        Assert.assertNotNull(recurringDepositProductId);

        Integer recurringDepositAccountId = applyForRecurringDepositApplication(clientId.toString(), recurringDepositProductId.toString(),
<<<<<<< HEAD
                VALID_FROM, VALID_TO, SUBMITTED_ON_DATE, WHOLE_TERM);
=======
                VALID_FROM, VALID_TO, SUBMITTED_ON_DATE, EXPECTED_FIRST_DEPOSIT_ON_DATE);
>>>>>>> 31a6e07e
        Assert.assertNotNull(recurringDepositAccountId);

        HashMap recurringDepositAccountStatusHashMap = RecurringDepositAccountStatusChecker.getStatusOfRecurringDepositAccount(
                this.requestSpec, this.responseSpec, recurringDepositAccountId.toString());
        RecurringDepositAccountStatusChecker.verifyRecurringDepositIsPending(recurringDepositAccountStatusHashMap);

        recurringDepositAccountStatusHashMap = this.recurringDepositAccountHelper.approveRecurringDeposit(recurringDepositAccountId,
                APPROVED_ON_DATE);
        RecurringDepositAccountStatusChecker.verifyRecurringDepositIsApproved(recurringDepositAccountStatusHashMap);

        recurringDepositAccountStatusHashMap = this.recurringDepositAccountHelper.activateRecurringDeposit(recurringDepositAccountId,
                ACTIVATION_DATE);
        RecurringDepositAccountStatusChecker.verifyRecurringDepositIsActive(recurringDepositAccountStatusHashMap);

        recurringDepositAccountId = this.recurringDepositAccountHelper.calculateInterestForRecurringDeposit(recurringDepositAccountId);
        Assert.assertNotNull(recurringDepositAccountId);

        Integer transactionIdForPostInterest = this.recurringDepositAccountHelper
                .postInterestForRecurringDeposit(recurringDepositAccountId);
        Assert.assertNotNull(transactionIdForPostInterest);

        HashMap recurringDepositPrematureData = this.recurringDepositAccountHelper.calculatePrematureAmountForRecurringDeposit(
                recurringDepositAccountId, CLOSED_ON_DATE);

        Integer prematureClosureTransactionId = (Integer) this.recurringDepositAccountHelper.prematureCloseForRecurringDeposit(
                recurringDepositAccountId, CLOSED_ON_DATE, CLOSURE_TYPE_WITHDRAW_DEPOSIT, null, CommonConstants.RESPONSE_RESOURCE_ID);
        Assert.assertNotNull(prematureClosureTransactionId);

        recurringDepositAccountStatusHashMap = RecurringDepositAccountStatusChecker.getStatusOfRecurringDepositAccount(this.requestSpec,
                this.responseSpec, recurringDepositAccountId.toString());
        RecurringDepositAccountStatusChecker.verifyRecurringDepositAccountIsPrematureClosed(recurringDepositAccountStatusHashMap);

    }

    @Test
    public void testRecurringDepositAccountWithPrematureClosureTypeTransferToSavings() {
        this.recurringDepositProductHelper = new RecurringDepositProductHelper(this.requestSpec, this.responseSpec);
        this.accountHelper = new AccountHelper(this.requestSpec, this.responseSpec);
        this.savingsAccountHelper = new SavingsAccountHelper(this.requestSpec, this.responseSpec);
        this.recurringDepositAccountHelper = new RecurringDepositAccountHelper(this.requestSpec, this.responseSpec);

        final Account assetAccount = this.accountHelper.createAssetAccount();
        final Account incomeAccount = this.accountHelper.createIncomeAccount();
        final Account expenseAccount = this.accountHelper.createExpenseAccount();
        final Account liabilityAccount = this.accountHelper.createLiabilityAccount();

        DateFormat dateFormat = new SimpleDateFormat("dd MMMM yyyy");
        DateFormat monthDayFormat = new SimpleDateFormat("dd MMM");

        Calendar todaysDate = Calendar.getInstance();
        todaysDate.add(Calendar.MONTH, -3);
        final String VALID_FROM = dateFormat.format(todaysDate.getTime());
        todaysDate.add(Calendar.YEAR, 10);
        final String VALID_TO = dateFormat.format(todaysDate.getTime());

        todaysDate = Calendar.getInstance();
        todaysDate.add(Calendar.MONTH, -1);
        final String SUBMITTED_ON_DATE = dateFormat.format(todaysDate.getTime());
        final String APPROVED_ON_DATE = dateFormat.format(todaysDate.getTime());
        final String ACTIVATION_DATE = dateFormat.format(todaysDate.getTime());
        final String EXPECTED_FIRST_DEPOSIT_ON_DATE = dateFormat.format(todaysDate.getTime());
        final String MONTH_DAY = monthDayFormat.format(todaysDate.getTime());
        todaysDate.add(Calendar.MONTH, 1);
        final String CLOSED_ON_DATE = dateFormat.format(todaysDate.getTime());

        Integer clientId = ClientHelper.createClient(this.requestSpec, this.responseSpec);
        Assert.assertNotNull(clientId);

        final Integer savingsProductID = createSavingsProduct(this.requestSpec, this.responseSpec, MINIMUM_OPENING_BALANCE);
        Assert.assertNotNull(savingsProductID);

        final Integer savingsId = this.savingsAccountHelper.applyForSavingsApplication(clientId, savingsProductID, ACCOUNT_TYPE_INDIVIDUAL);
        Assert.assertNotNull(savingsProductID);

        HashMap savingsStatusHashMap = SavingsStatusChecker.getStatusOfSavings(this.requestSpec, this.responseSpec, savingsId);
        SavingsStatusChecker.verifySavingsIsPending(savingsStatusHashMap);

        savingsStatusHashMap = this.savingsAccountHelper.approveSavings(savingsId);
        SavingsStatusChecker.verifySavingsIsApproved(savingsStatusHashMap);

        savingsStatusHashMap = this.savingsAccountHelper.activateSavings(savingsId);
        SavingsStatusChecker.verifySavingsIsActive(savingsStatusHashMap);

        Integer recurringDepositProductId = createRecurringDepositProduct(VALID_FROM, VALID_TO);
        Assert.assertNotNull(recurringDepositProductId);

        Integer recurringDepositAccountId = applyForRecurringDepositApplication(clientId.toString(), recurringDepositProductId.toString(),
<<<<<<< HEAD
                VALID_FROM, VALID_TO, SUBMITTED_ON_DATE, WHOLE_TERM);
=======
                VALID_FROM, VALID_TO, SUBMITTED_ON_DATE, EXPECTED_FIRST_DEPOSIT_ON_DATE);
>>>>>>> 31a6e07e
        Assert.assertNotNull(recurringDepositAccountId);

        HashMap recurringDepositAccountStatusHashMap = RecurringDepositAccountStatusChecker.getStatusOfRecurringDepositAccount(
                this.requestSpec, this.responseSpec, recurringDepositAccountId.toString());
        RecurringDepositAccountStatusChecker.verifyRecurringDepositIsPending(recurringDepositAccountStatusHashMap);

        recurringDepositAccountStatusHashMap = this.recurringDepositAccountHelper.approveRecurringDeposit(recurringDepositAccountId,
                APPROVED_ON_DATE);
        RecurringDepositAccountStatusChecker.verifyRecurringDepositIsApproved(recurringDepositAccountStatusHashMap);

        recurringDepositAccountStatusHashMap = this.recurringDepositAccountHelper.activateRecurringDeposit(recurringDepositAccountId,
                ACTIVATION_DATE);
        RecurringDepositAccountStatusChecker.verifyRecurringDepositIsActive(recurringDepositAccountStatusHashMap);

        recurringDepositAccountId = this.recurringDepositAccountHelper.calculateInterestForRecurringDeposit(recurringDepositAccountId);
        Assert.assertNotNull(recurringDepositAccountId);

        Integer transactionIdForPostInterest = this.recurringDepositAccountHelper
                .postInterestForRecurringDeposit(recurringDepositAccountId);
        Assert.assertNotNull(transactionIdForPostInterest);

        HashMap savingsSummaryBefore = this.savingsAccountHelper.getSavingsSummary(savingsId);

        Float balanceBefore = (Float) savingsSummaryBefore.get("accountBalance");

        HashMap recurringDepositPrematureData = this.recurringDepositAccountHelper.calculatePrematureAmountForRecurringDeposit(
                recurringDepositAccountId, CLOSED_ON_DATE);

        Integer prematureClosureTransactionId = (Integer) this.recurringDepositAccountHelper.prematureCloseForRecurringDeposit(
                recurringDepositAccountId, CLOSED_ON_DATE, CLOSURE_TYPE_TRANSFER_TO_SAVINGS, savingsId,
                CommonConstants.RESPONSE_RESOURCE_ID);
        Assert.assertNotNull(prematureClosureTransactionId);

        recurringDepositAccountStatusHashMap = RecurringDepositAccountStatusChecker.getStatusOfRecurringDepositAccount(this.requestSpec,
                this.responseSpec, recurringDepositAccountId.toString());
        RecurringDepositAccountStatusChecker.verifyRecurringDepositAccountIsPrematureClosed(recurringDepositAccountStatusHashMap);

        HashMap recurringDepositData = this.recurringDepositAccountHelper.getRecurringDepositAccountById(this.requestSpec,
                this.responseSpec, recurringDepositAccountId);
        Float prematurityAmount = (Float) recurringDepositData.get("maturityAmount");

        HashMap savingsSummaryAfter = this.savingsAccountHelper.getSavingsSummary(savingsId);
        Float balanceAfter = (Float) savingsSummaryAfter.get("accountBalance");
        Float expectedSavingsBalance = balanceBefore + prematurityAmount;

        DecimalFormat decimalFormat = new DecimalFormat();
        decimalFormat.applyPattern(".00");

        Assert.assertEquals("Verifying Savings Account Balance after Premature Closure", decimalFormat.format(expectedSavingsBalance),
                decimalFormat.format(balanceAfter));

    }

    @Test
    public void testRecurringDepositAccountWithPrematureClosureTypeReinvest() {
        this.recurringDepositProductHelper = new RecurringDepositProductHelper(this.requestSpec, this.responseSpec);
        this.accountHelper = new AccountHelper(this.requestSpec, this.responseSpec);
        this.savingsAccountHelper = new SavingsAccountHelper(this.requestSpec, this.responseSpec);
        this.recurringDepositAccountHelper = new RecurringDepositAccountHelper(this.requestSpec, this.responseSpec);

        RecurringDepositAccountHelper recurringDepositAccountHelperValidationError = new RecurringDepositAccountHelper(this.requestSpec,
                new ResponseSpecBuilder().build());

        DateFormat dateFormat = new SimpleDateFormat("dd MMMM yyyy");
        DateFormat monthDayFormat = new SimpleDateFormat("dd MMM");

        Calendar todaysDate = Calendar.getInstance();
        todaysDate.add(Calendar.MONTH, -3);
        final String VALID_FROM = dateFormat.format(todaysDate.getTime());
        todaysDate.add(Calendar.YEAR, 10);
        final String VALID_TO = dateFormat.format(todaysDate.getTime());

        todaysDate = Calendar.getInstance();
        todaysDate.add(Calendar.MONTH, -1);
        final String SUBMITTED_ON_DATE = dateFormat.format(todaysDate.getTime());
        final String APPROVED_ON_DATE = dateFormat.format(todaysDate.getTime());
        final String ACTIVATION_DATE = dateFormat.format(todaysDate.getTime());
        final String EXPECTED_FIRST_DEPOSIT_ON_DATE = dateFormat.format(todaysDate.getTime());
        final String MONTH_DAY = monthDayFormat.format(todaysDate.getTime());
        todaysDate.add(Calendar.MONTH, 1);
        final String CLOSED_ON_DATE = dateFormat.format(todaysDate.getTime());

        Integer clientId = ClientHelper.createClient(this.requestSpec, this.responseSpec);
        Assert.assertNotNull(clientId);

        Integer recurringDepositProductId = createRecurringDepositProduct(VALID_FROM, VALID_TO);
        Assert.assertNotNull(recurringDepositProductId);

        ArrayList<HashMap> allRecurringDepositProductsData = this.recurringDepositProductHelper.retrieveAllRecurringDepositProducts(
                this.requestSpec, this.responseSpec);
        HashMap recurringDepositProductData = this.recurringDepositProductHelper.retrieveRecurringDepositProductById(this.requestSpec,
                this.responseSpec, recurringDepositProductId.toString());

        Integer recurringDepositAccountId = applyForRecurringDepositApplication(clientId.toString(), recurringDepositProductId.toString(),
<<<<<<< HEAD
                VALID_FROM, VALID_TO, SUBMITTED_ON_DATE, WHOLE_TERM);
=======
                VALID_FROM, VALID_TO, SUBMITTED_ON_DATE, EXPECTED_FIRST_DEPOSIT_ON_DATE);
>>>>>>> 31a6e07e
        Assert.assertNotNull(recurringDepositAccountId);

        HashMap recurringDepositAccountStatusHashMap = RecurringDepositAccountStatusChecker.getStatusOfRecurringDepositAccount(
                this.requestSpec, this.responseSpec, recurringDepositAccountId.toString());
        RecurringDepositAccountStatusChecker.verifyRecurringDepositIsPending(recurringDepositAccountStatusHashMap);

        recurringDepositAccountStatusHashMap = this.recurringDepositAccountHelper.approveRecurringDeposit(recurringDepositAccountId,
                APPROVED_ON_DATE);
        RecurringDepositAccountStatusChecker.verifyRecurringDepositIsApproved(recurringDepositAccountStatusHashMap);

        recurringDepositAccountStatusHashMap = this.recurringDepositAccountHelper.activateRecurringDeposit(recurringDepositAccountId,
                ACTIVATION_DATE);
        RecurringDepositAccountStatusChecker.verifyRecurringDepositIsActive(recurringDepositAccountStatusHashMap);

        recurringDepositAccountId = this.recurringDepositAccountHelper.calculateInterestForRecurringDeposit(recurringDepositAccountId);
        Assert.assertNotNull(recurringDepositAccountId);

        Integer transactionIdForPostInterest = this.recurringDepositAccountHelper
                .postInterestForRecurringDeposit(recurringDepositAccountId);
        Assert.assertNotNull(transactionIdForPostInterest);

        HashMap recurringDepositPrematureData = this.recurringDepositAccountHelper.calculatePrematureAmountForRecurringDeposit(
                recurringDepositAccountId, CLOSED_ON_DATE);

        ArrayList<HashMap> errorResponse = (ArrayList<HashMap>) recurringDepositAccountHelperValidationError
                .prematureCloseForRecurringDeposit(recurringDepositAccountId, CLOSED_ON_DATE, CLOSURE_TYPE_REINVEST, null,
                        CommonConstants.RESPONSE_ERROR);

        assertEquals("validation.msg.recurringdepositaccount.onAccountClosureId.reinvest.not.allowed",
                errorResponse.get(0).get(CommonConstants.RESPONSE_ERROR_MESSAGE_CODE));

    }

    @Test
    public void testRecurringDepositAccountUpdation() {
        this.recurringDepositProductHelper = new RecurringDepositProductHelper(this.requestSpec, this.responseSpec);
        this.recurringDepositAccountHelper = new RecurringDepositAccountHelper(this.requestSpec, this.responseSpec);

        DateFormat dateFormat = new SimpleDateFormat("dd MMMM yyyy");
        DateFormat monthDayFormat = new SimpleDateFormat("dd MMM");

        Calendar todaysDate = Calendar.getInstance();
        todaysDate.add(Calendar.MONTH, -3);
        final String VALID_FROM = dateFormat.format(todaysDate.getTime());
        todaysDate.add(Calendar.YEAR, 10);
        final String VALID_TO = dateFormat.format(todaysDate.getTime());

        todaysDate = Calendar.getInstance();
        todaysDate.add(Calendar.MONTH, -1);
<<<<<<< HEAD
=======
        final String SUBMITTED_ON_DATE = dateFormat.format(todaysDate.getTime());
        final String EXPECTED_FIRST_DEPOSIT_ON_DATE = dateFormat.format(todaysDate.getTime());
>>>>>>> 31a6e07e
        final String MONTH_DAY = monthDayFormat.format(todaysDate.getTime());
        String SUBMITTED_ON_DATE = dateFormat.format(todaysDate.getTime());

        Integer clientId = ClientHelper.createClient(this.requestSpec, this.responseSpec);
        Assert.assertNotNull(clientId);

        Integer recurringDepositProductId = createRecurringDepositProduct(VALID_FROM, VALID_TO);
        Assert.assertNotNull(recurringDepositProductId);

        Integer recurringDepositAccountId = applyForRecurringDepositApplication(clientId.toString(), recurringDepositProductId.toString(),
<<<<<<< HEAD
                VALID_FROM, VALID_TO, SUBMITTED_ON_DATE, WHOLE_TERM);
=======
                VALID_FROM, VALID_TO, SUBMITTED_ON_DATE, EXPECTED_FIRST_DEPOSIT_ON_DATE);
>>>>>>> 31a6e07e
        Assert.assertNotNull(recurringDepositAccountId);
        
        todaysDate.add(Calendar.DATE, -1);
        SUBMITTED_ON_DATE = dateFormat.format(todaysDate.getTime());

        HashMap modificationsHashMap = this.recurringDepositAccountHelper.updateRecurringDepositAccount(clientId.toString(),
                recurringDepositProductId.toString(), recurringDepositAccountId.toString(), VALID_FROM, VALID_TO, WHOLE_TERM, SUBMITTED_ON_DATE);
        Assert.assertTrue(modificationsHashMap.containsKey("submittedOnDate"));

    }

    @Test
    public void testRecurringDepositAccountUndoApproval() {
        this.recurringDepositProductHelper = new RecurringDepositProductHelper(this.requestSpec, this.responseSpec);
        this.recurringDepositAccountHelper = new RecurringDepositAccountHelper(this.requestSpec, this.responseSpec);

        DateFormat dateFormat = new SimpleDateFormat("dd MMMM yyyy");
        DateFormat monthDayFormat = new SimpleDateFormat("dd MMM");

        Calendar todaysDate = Calendar.getInstance();
        todaysDate.add(Calendar.MONTH, -3);
        final String VALID_FROM = dateFormat.format(todaysDate.getTime());
        todaysDate.add(Calendar.YEAR, 10);
        final String VALID_TO = dateFormat.format(todaysDate.getTime());

        todaysDate = Calendar.getInstance();
        todaysDate.add(Calendar.MONTH, -1);
        final String SUBMITTED_ON_DATE = dateFormat.format(todaysDate.getTime());
        final String APPROVED_ON_DATE = dateFormat.format(todaysDate.getTime());
        final String EXPECTED_FIRST_DEPOSIT_ON_DATE = dateFormat.format(todaysDate.getTime());
        final String MONTH_DAY = monthDayFormat.format(todaysDate.getTime());

        Integer clientId = ClientHelper.createClient(this.requestSpec, this.responseSpec);
        Assert.assertNotNull(clientId);

        Integer recurringDepositProductId = createRecurringDepositProduct(VALID_FROM, VALID_TO);
        Assert.assertNotNull(recurringDepositProductId);

        Integer recurringDepositAccountId = applyForRecurringDepositApplication(clientId.toString(), recurringDepositProductId.toString(),
<<<<<<< HEAD
                VALID_FROM, VALID_TO, SUBMITTED_ON_DATE, WHOLE_TERM);
=======
                VALID_FROM, VALID_TO, SUBMITTED_ON_DATE, EXPECTED_FIRST_DEPOSIT_ON_DATE);
>>>>>>> 31a6e07e
        Assert.assertNotNull(recurringDepositAccountId);

        HashMap recurringDepositAccountStatusHashMap = RecurringDepositAccountStatusChecker.getStatusOfRecurringDepositAccount(
                this.requestSpec, this.responseSpec, recurringDepositAccountId.toString());
        RecurringDepositAccountStatusChecker.verifyRecurringDepositIsPending(recurringDepositAccountStatusHashMap);

        recurringDepositAccountStatusHashMap = this.recurringDepositAccountHelper.approveRecurringDeposit(recurringDepositAccountId,
                APPROVED_ON_DATE);
        RecurringDepositAccountStatusChecker.verifyRecurringDepositIsApproved(recurringDepositAccountStatusHashMap);

        recurringDepositAccountStatusHashMap = this.recurringDepositAccountHelper.undoApproval(recurringDepositAccountId);
        RecurringDepositAccountStatusChecker.verifyRecurringDepositIsPending(recurringDepositAccountStatusHashMap);
    }

    @Test
    public void testRecurringDepositAccountRejectedAndClosed() {
        this.recurringDepositProductHelper = new RecurringDepositProductHelper(this.requestSpec, this.responseSpec);
        this.accountHelper = new AccountHelper(this.requestSpec, this.responseSpec);
        this.recurringDepositAccountHelper = new RecurringDepositAccountHelper(this.requestSpec, this.responseSpec);

        DateFormat dateFormat = new SimpleDateFormat("dd MMMM yyyy");
        DateFormat monthDayFormat = new SimpleDateFormat("dd MMM");

        Calendar todaysDate = Calendar.getInstance();
        todaysDate.add(Calendar.MONTH, -3);
        final String VALID_FROM = dateFormat.format(todaysDate.getTime());
        todaysDate.add(Calendar.YEAR, 10);
        final String VALID_TO = dateFormat.format(todaysDate.getTime());

        todaysDate = Calendar.getInstance();
        todaysDate.add(Calendar.MONTH, -1);
        final String SUBMITTED_ON_DATE = dateFormat.format(todaysDate.getTime());
        final String REJECTED_ON_DATE = dateFormat.format(todaysDate.getTime());
        final String EXPECTED_FIRST_DEPOSIT_ON_DATE = dateFormat.format(todaysDate.getTime());
        final String MONTH_DAY = monthDayFormat.format(todaysDate.getTime());

        Integer clientId = ClientHelper.createClient(this.requestSpec, this.responseSpec);
        Assert.assertNotNull(clientId);

        Integer recurringDepositProductId = createRecurringDepositProduct(VALID_FROM, VALID_TO);
        Assert.assertNotNull(recurringDepositProductId);

        Integer recurringDepositAccountId = applyForRecurringDepositApplication(clientId.toString(), recurringDepositProductId.toString(),
<<<<<<< HEAD
                VALID_FROM, VALID_TO, SUBMITTED_ON_DATE, WHOLE_TERM);
=======
                VALID_FROM, VALID_TO, SUBMITTED_ON_DATE, EXPECTED_FIRST_DEPOSIT_ON_DATE);
>>>>>>> 31a6e07e
        Assert.assertNotNull(recurringDepositAccountId);

        HashMap recurringDepositAccountStatusHashMap = RecurringDepositAccountStatusChecker.getStatusOfRecurringDepositAccount(
                this.requestSpec, this.responseSpec, recurringDepositAccountId.toString());
        RecurringDepositAccountStatusChecker.verifyRecurringDepositIsPending(recurringDepositAccountStatusHashMap);

        recurringDepositAccountStatusHashMap = this.recurringDepositAccountHelper.rejectApplication(recurringDepositAccountId,
                REJECTED_ON_DATE);
        RecurringDepositAccountStatusChecker.verifyRecurringDepositIsRejected(recurringDepositAccountStatusHashMap);
        RecurringDepositAccountStatusChecker.verifyRecurringDepositAccountIsClosed(recurringDepositAccountStatusHashMap);
    }

    @Test
    public void testRecurringDepositAccountWithdrawnByClientAndClosed() {
        this.recurringDepositProductHelper = new RecurringDepositProductHelper(this.requestSpec, this.responseSpec);
        this.accountHelper = new AccountHelper(this.requestSpec, this.responseSpec);
        this.recurringDepositAccountHelper = new RecurringDepositAccountHelper(this.requestSpec, this.responseSpec);

        DateFormat dateFormat = new SimpleDateFormat("dd MMMM yyyy");
        DateFormat monthDayFormat = new SimpleDateFormat("dd MMM");

        Calendar todaysDate = Calendar.getInstance();
        todaysDate.add(Calendar.MONTH, -3);
        final String VALID_FROM = dateFormat.format(todaysDate.getTime());
        todaysDate.add(Calendar.YEAR, 10);
        final String VALID_TO = dateFormat.format(todaysDate.getTime());

        todaysDate = Calendar.getInstance();
        todaysDate.add(Calendar.MONTH, -1);
        final String SUBMITTED_ON_DATE = dateFormat.format(todaysDate.getTime());
        final String WITHDRAWN_ON_DATE = dateFormat.format(todaysDate.getTime());
        final String EXPECTED_FIRST_DEPOSIT_ON_DATE = dateFormat.format(todaysDate.getTime());
        final String MONTH_DAY = monthDayFormat.format(todaysDate.getTime());

        Integer clientId = ClientHelper.createClient(this.requestSpec, this.responseSpec);
        Assert.assertNotNull(clientId);

        Integer recurringDepositProductId = createRecurringDepositProduct(VALID_FROM, VALID_TO);
        Assert.assertNotNull(recurringDepositProductId);

        Integer recurringDepositAccountId = applyForRecurringDepositApplication(clientId.toString(), recurringDepositProductId.toString(),
<<<<<<< HEAD
                VALID_FROM, VALID_TO, SUBMITTED_ON_DATE, WHOLE_TERM);
=======
                VALID_FROM, VALID_TO, SUBMITTED_ON_DATE, EXPECTED_FIRST_DEPOSIT_ON_DATE);
>>>>>>> 31a6e07e
        Assert.assertNotNull(recurringDepositAccountId);

        HashMap recurringDepositAccountStatusHashMap = RecurringDepositAccountStatusChecker.getStatusOfRecurringDepositAccount(
                this.requestSpec, this.responseSpec, recurringDepositAccountId.toString());
        RecurringDepositAccountStatusChecker.verifyRecurringDepositIsPending(recurringDepositAccountStatusHashMap);

        recurringDepositAccountStatusHashMap = this.recurringDepositAccountHelper.withdrawApplication(recurringDepositAccountId,
                WITHDRAWN_ON_DATE);
        RecurringDepositAccountStatusChecker.verifyRecurringDepositIsWithdrawn(recurringDepositAccountStatusHashMap);
        RecurringDepositAccountStatusChecker.verifyRecurringDepositAccountIsClosed(recurringDepositAccountStatusHashMap);
    }

    @Test
    public void testRecurringDepositAccountIsDeleted() {
        this.recurringDepositProductHelper = new RecurringDepositProductHelper(this.requestSpec, this.responseSpec);
        this.recurringDepositAccountHelper = new RecurringDepositAccountHelper(this.requestSpec, this.responseSpec);

        DateFormat dateFormat = new SimpleDateFormat("dd MMMM yyyy");
        DateFormat monthDayFormat = new SimpleDateFormat("dd MMM");

        Calendar todaysDate = Calendar.getInstance();
        todaysDate.add(Calendar.MONTH, -3);
        final String VALID_FROM = dateFormat.format(todaysDate.getTime());
        todaysDate.add(Calendar.YEAR, 10);
        final String VALID_TO = dateFormat.format(todaysDate.getTime());

        todaysDate = Calendar.getInstance();
        todaysDate.add(Calendar.MONTH, -1);
        final String SUBMITTED_ON_DATE = dateFormat.format(todaysDate.getTime());
        final String EXPECTED_FIRST_DEPOSIT_ON_DATE = dateFormat.format(todaysDate.getTime());
        final String MONTH_DAY = monthDayFormat.format(todaysDate.getTime());

        Integer clientId = ClientHelper.createClient(this.requestSpec, this.responseSpec);
        Assert.assertNotNull(clientId);

        Integer recurringDepositProductId = createRecurringDepositProduct(VALID_FROM, VALID_TO);
        Assert.assertNotNull(recurringDepositProductId);

        Integer recurringDepositAccountId = applyForRecurringDepositApplication(clientId.toString(), recurringDepositProductId.toString(),
<<<<<<< HEAD
                VALID_FROM, VALID_TO, SUBMITTED_ON_DATE, WHOLE_TERM);
=======
                VALID_FROM, VALID_TO, SUBMITTED_ON_DATE, EXPECTED_FIRST_DEPOSIT_ON_DATE);
>>>>>>> 31a6e07e
        Assert.assertNotNull(recurringDepositAccountId);

        HashMap recurringDepositAccountStatusHashMap = RecurringDepositAccountStatusChecker.getStatusOfRecurringDepositAccount(
                this.requestSpec, this.responseSpec, recurringDepositAccountId.toString());
        RecurringDepositAccountStatusChecker.verifyRecurringDepositIsPending(recurringDepositAccountStatusHashMap);

        recurringDepositAccountId = (Integer) this.recurringDepositAccountHelper.deleteRecurringDepositApplication(
                recurringDepositAccountId, "resourceId");
        Assert.assertNotNull(recurringDepositAccountId);
    }

    @Test
    public void testDepositForRecurringDepositAccount() {
        this.recurringDepositProductHelper = new RecurringDepositProductHelper(this.requestSpec, this.responseSpec);
        this.accountHelper = new AccountHelper(this.requestSpec, this.responseSpec);
        this.recurringDepositAccountHelper = new RecurringDepositAccountHelper(this.requestSpec, this.responseSpec);

        final Account assetAccount = this.accountHelper.createAssetAccount();
        final Account incomeAccount = this.accountHelper.createIncomeAccount();
        final Account expenseAccount = this.accountHelper.createExpenseAccount();
        final Account liabilityAccount = this.accountHelper.createLiabilityAccount();

        DateFormat dateFormat = new SimpleDateFormat("dd MMMM yyyy");
        DateFormat monthDayFormat = new SimpleDateFormat("dd MMM");

        Calendar todaysDate = Calendar.getInstance();
        todaysDate.add(Calendar.MONTH, -3);
        final String VALID_FROM = dateFormat.format(todaysDate.getTime());
        todaysDate.add(Calendar.YEAR, 10);
        final String VALID_TO = dateFormat.format(todaysDate.getTime());

        todaysDate = Calendar.getInstance();
        todaysDate.add(Calendar.MONTH, -1);
        final String SUBMITTED_ON_DATE = dateFormat.format(todaysDate.getTime());
        final String APPROVED_ON_DATE = dateFormat.format(todaysDate.getTime());
        final String ACTIVATION_DATE = dateFormat.format(todaysDate.getTime());
        final String EXPECTED_FIRST_DEPOSIT_ON_DATE = dateFormat.format(todaysDate.getTime());
        final String MONTH_DAY = monthDayFormat.format(todaysDate.getTime());
        todaysDate.add(Calendar.MONTH, 1);
        final String DEPOSIT_DATE = dateFormat.format(todaysDate.getTime());

        Integer clientId = ClientHelper.createClient(this.requestSpec, this.responseSpec);
        Assert.assertNotNull(clientId);

        Integer recurringDepositProductId = createRecurringDepositProduct(VALID_FROM, VALID_TO);
        Assert.assertNotNull(recurringDepositProductId);

        Integer recurringDepositAccountId = applyForRecurringDepositApplication(clientId.toString(), recurringDepositProductId.toString(),
<<<<<<< HEAD
                VALID_FROM, VALID_TO, SUBMITTED_ON_DATE, WHOLE_TERM);
=======
                VALID_FROM, VALID_TO, SUBMITTED_ON_DATE, EXPECTED_FIRST_DEPOSIT_ON_DATE);
>>>>>>> 31a6e07e
        Assert.assertNotNull(recurringDepositAccountId);

        HashMap recurringDepositAccountStatusHashMap = RecurringDepositAccountStatusChecker.getStatusOfRecurringDepositAccount(
                this.requestSpec, this.responseSpec, recurringDepositAccountId.toString());
        RecurringDepositAccountStatusChecker.verifyRecurringDepositIsPending(recurringDepositAccountStatusHashMap);

        recurringDepositAccountStatusHashMap = this.recurringDepositAccountHelper.approveRecurringDeposit(recurringDepositAccountId,
                APPROVED_ON_DATE);
        RecurringDepositAccountStatusChecker.verifyRecurringDepositIsApproved(recurringDepositAccountStatusHashMap);

        recurringDepositAccountStatusHashMap = this.recurringDepositAccountHelper.activateRecurringDeposit(recurringDepositAccountId,
                ACTIVATION_DATE);
        RecurringDepositAccountStatusChecker.verifyRecurringDepositIsActive(recurringDepositAccountStatusHashMap);

        HashMap recurringDepositSummaryBefore = this.recurringDepositAccountHelper.getRecurringDepositSummary(recurringDepositAccountId);
        Float balanceBefore = (Float) recurringDepositSummaryBefore.get("accountBalance");

        Integer transactionIdForDeposit = this.recurringDepositAccountHelper.depositToRecurringDepositAccount(recurringDepositAccountId,
                DEPOSIT_DATE);
        Assert.assertNotNull(transactionIdForDeposit);

        HashMap recurringDepositSummaryAfter = this.recurringDepositAccountHelper.getRecurringDepositSummary(recurringDepositAccountId);
        Float balanceAfter = (Float) recurringDepositSummaryAfter.get("accountBalance");

    }

    private Integer createRecurringDepositProduct(final String validFrom, final String validTo, Account... accounts) {
        System.out.println("------------------------------CREATING NEW RECURRING DEPOSIT PRODUCT ---------------------------------------");
        RecurringDepositProductHelper recurringDepositProductHelper = new RecurringDepositProductHelper(this.requestSpec, this.responseSpec);
        final String recurringDepositProductJSON = recurringDepositProductHelper //
                // .withAccountingRuleAsCashBased(accounts)
                .build(validFrom, validTo);
        return RecurringDepositProductHelper.createRecurringDepositProduct(recurringDepositProductJSON, requestSpec, responseSpec);
    }

    private Integer applyForRecurringDepositApplication(final String clientID, final String productID, final String validFrom,
<<<<<<< HEAD
            final String validTo, final String submittedOnDate, final String penalInterestType) {
        System.out.println("--------------------------------APPLYING FOR RECURRING DEPOSIT ACCOUNT --------------------------------");
        final String recurringDepositApplicationJSON = new RecurringDepositAccountHelper(this.requestSpec, this.responseSpec) //
                .withSubmittedOnDate(submittedOnDate).build(clientID, productID, validFrom, validTo, penalInterestType);
=======
            final String validTo, final String submittedOnDate, final String expectedFirstDepositOnDate) {
        System.out.println("--------------------------------APPLYING FOR RECURRING DEPOSIT ACCOUNT --------------------------------");
        final String recurringDepositApplicationJSON = new RecurringDepositAccountHelper(this.requestSpec, this.responseSpec) //
                .withSubmittedOnDate(submittedOnDate).withExpectedFirstDepositOnDate(expectedFirstDepositOnDate).build(clientID, productID, validFrom, validTo);
>>>>>>> 31a6e07e
        return this.recurringDepositAccountHelper.applyRecurringDepositApplication(recurringDepositApplicationJSON, this.requestSpec,
                this.responseSpec);
    }

    private Integer createSavingsProduct(final RequestSpecification requestSpec, final ResponseSpecification responseSpec,
            final String minOpenningBalance) {
        System.out.println("------------------------------CREATING NEW SAVINGS PRODUCT ---------------------------------------");
        SavingsProductHelper savingsProductHelper = new SavingsProductHelper();
        final String savingsProductJSON = savingsProductHelper //
                .withInterestCompoundingPeriodTypeAsDaily() //
                .withInterestPostingPeriodTypeAsMonthly() //
                .withInterestCalculationPeriodTypeAsDailyBalance() //
                .withMinimumOpenningBalance(minOpenningBalance).build();
        return SavingsProductHelper.createSavingsProduct(savingsProductJSON, requestSpec, responseSpec);
    }
}<|MERGE_RESOLUTION|>--- conflicted
+++ resolved
@@ -9,8 +9,6 @@
 import java.util.Calendar;
 import java.util.HashMap;
 
-import org.joda.time.DateTime;
-import org.joda.time.Months;
 import org.junit.Assert;
 import org.junit.Before;
 import org.junit.Test;
@@ -97,11 +95,7 @@
         Assert.assertNotNull(recurringDepositProductId);
 
         Integer recurringDepositAccountId = applyForRecurringDepositApplication(clientId.toString(), recurringDepositProductId.toString(),
-<<<<<<< HEAD
-                VALID_FROM, VALID_TO, SUBMITTED_ON_DATE, WHOLE_TERM);
-=======
-                VALID_FROM, VALID_TO, SUBMITTED_ON_DATE, EXPECTED_FIRST_DEPOSIT_ON_DATE);
->>>>>>> 31a6e07e
+                VALID_FROM, VALID_TO, SUBMITTED_ON_DATE, WHOLE_TERM, EXPECTED_FIRST_DEPOSIT_ON_DATE);
         Assert.assertNotNull(recurringDepositAccountId);
 
         HashMap recurringDepositAccountStatusHashMap = RecurringDepositAccountStatusChecker.getStatusOfRecurringDepositAccount(
@@ -189,11 +183,7 @@
         Assert.assertNotNull(recurringDepositProductId);
 
         Integer recurringDepositAccountId = applyForRecurringDepositApplication(clientId.toString(), recurringDepositProductId.toString(),
-<<<<<<< HEAD
-                VALID_FROM, VALID_TO, SUBMITTED_ON_DATE, WHOLE_TERM);
-=======
-                VALID_FROM, VALID_TO, SUBMITTED_ON_DATE, EXPECTED_FIRST_DEPOSIT_ON_DATE);
->>>>>>> 31a6e07e
+                VALID_FROM, VALID_TO, SUBMITTED_ON_DATE, WHOLE_TERM, EXPECTED_FIRST_DEPOSIT_ON_DATE);
         Assert.assertNotNull(recurringDepositAccountId);
 
         HashMap recurringDepositAccountStatusHashMap = RecurringDepositAccountStatusChecker.getStatusOfRecurringDepositAccount(
@@ -288,11 +278,7 @@
                 this.responseSpec, recurringDepositProductId.toString());
 
         Integer recurringDepositAccountId = applyForRecurringDepositApplication(clientId.toString(), recurringDepositProductId.toString(),
-<<<<<<< HEAD
-                VALID_FROM, VALID_TO, SUBMITTED_ON_DATE, WHOLE_TERM);
-=======
-                VALID_FROM, VALID_TO, SUBMITTED_ON_DATE, EXPECTED_FIRST_DEPOSIT_ON_DATE);
->>>>>>> 31a6e07e
+                VALID_FROM, VALID_TO, SUBMITTED_ON_DATE, WHOLE_TERM, EXPECTED_FIRST_DEPOSIT_ON_DATE);
         Assert.assertNotNull(recurringDepositAccountId);
 
         HashMap recurringDepositAccountStatusHashMap = RecurringDepositAccountStatusChecker.getStatusOfRecurringDepositAccount(
@@ -342,33 +328,25 @@
 
         todaysDate = Calendar.getInstance();
         todaysDate.add(Calendar.MONTH, -1);
-<<<<<<< HEAD
-=======
-        final String SUBMITTED_ON_DATE = dateFormat.format(todaysDate.getTime());
-        final String EXPECTED_FIRST_DEPOSIT_ON_DATE = dateFormat.format(todaysDate.getTime());
->>>>>>> 31a6e07e
-        final String MONTH_DAY = monthDayFormat.format(todaysDate.getTime());
-        String SUBMITTED_ON_DATE = dateFormat.format(todaysDate.getTime());
-
-        Integer clientId = ClientHelper.createClient(this.requestSpec, this.responseSpec);
-        Assert.assertNotNull(clientId);
-
-        Integer recurringDepositProductId = createRecurringDepositProduct(VALID_FROM, VALID_TO);
-        Assert.assertNotNull(recurringDepositProductId);
-
-        Integer recurringDepositAccountId = applyForRecurringDepositApplication(clientId.toString(), recurringDepositProductId.toString(),
-<<<<<<< HEAD
-                VALID_FROM, VALID_TO, SUBMITTED_ON_DATE, WHOLE_TERM);
-=======
-                VALID_FROM, VALID_TO, SUBMITTED_ON_DATE, EXPECTED_FIRST_DEPOSIT_ON_DATE);
->>>>>>> 31a6e07e
-        Assert.assertNotNull(recurringDepositAccountId);
-        
+        final String SUBMITTED_ON_DATE = dateFormat.format(todaysDate.getTime());
+        final String EXPECTED_FIRST_DEPOSIT_ON_DATE = dateFormat.format(todaysDate.getTime());
+        final String MONTH_DAY = monthDayFormat.format(todaysDate.getTime());
+
+        Integer clientId = ClientHelper.createClient(this.requestSpec, this.responseSpec);
+        Assert.assertNotNull(clientId);
+
+        Integer recurringDepositProductId = createRecurringDepositProduct(VALID_FROM, VALID_TO);
+        Assert.assertNotNull(recurringDepositProductId);
+
+        Integer recurringDepositAccountId = applyForRecurringDepositApplication(clientId.toString(), recurringDepositProductId.toString(),
+                VALID_FROM, VALID_TO, SUBMITTED_ON_DATE, WHOLE_TERM, EXPECTED_FIRST_DEPOSIT_ON_DATE);
+        Assert.assertNotNull(recurringDepositAccountId);
+
         todaysDate.add(Calendar.DATE, -1);
-        SUBMITTED_ON_DATE = dateFormat.format(todaysDate.getTime());
 
         HashMap modificationsHashMap = this.recurringDepositAccountHelper.updateRecurringDepositAccount(clientId.toString(),
-                recurringDepositProductId.toString(), recurringDepositAccountId.toString(), VALID_FROM, VALID_TO, WHOLE_TERM, SUBMITTED_ON_DATE);
+                recurringDepositProductId.toString(), recurringDepositAccountId.toString(), VALID_FROM, VALID_TO, WHOLE_TERM,
+                SUBMITTED_ON_DATE);
         Assert.assertTrue(modificationsHashMap.containsKey("submittedOnDate"));
 
     }
@@ -401,11 +379,7 @@
         Assert.assertNotNull(recurringDepositProductId);
 
         Integer recurringDepositAccountId = applyForRecurringDepositApplication(clientId.toString(), recurringDepositProductId.toString(),
-<<<<<<< HEAD
-                VALID_FROM, VALID_TO, SUBMITTED_ON_DATE, WHOLE_TERM);
-=======
-                VALID_FROM, VALID_TO, SUBMITTED_ON_DATE, EXPECTED_FIRST_DEPOSIT_ON_DATE);
->>>>>>> 31a6e07e
+                VALID_FROM, VALID_TO, SUBMITTED_ON_DATE, WHOLE_TERM, EXPECTED_FIRST_DEPOSIT_ON_DATE);
         Assert.assertNotNull(recurringDepositAccountId);
 
         HashMap recurringDepositAccountStatusHashMap = RecurringDepositAccountStatusChecker.getStatusOfRecurringDepositAccount(
@@ -449,11 +423,7 @@
         Assert.assertNotNull(recurringDepositProductId);
 
         Integer recurringDepositAccountId = applyForRecurringDepositApplication(clientId.toString(), recurringDepositProductId.toString(),
-<<<<<<< HEAD
-                VALID_FROM, VALID_TO, SUBMITTED_ON_DATE, WHOLE_TERM);
-=======
-                VALID_FROM, VALID_TO, SUBMITTED_ON_DATE, EXPECTED_FIRST_DEPOSIT_ON_DATE);
->>>>>>> 31a6e07e
+                VALID_FROM, VALID_TO, SUBMITTED_ON_DATE, WHOLE_TERM, EXPECTED_FIRST_DEPOSIT_ON_DATE);
         Assert.assertNotNull(recurringDepositAccountId);
 
         HashMap recurringDepositAccountStatusHashMap = RecurringDepositAccountStatusChecker.getStatusOfRecurringDepositAccount(
@@ -495,11 +465,7 @@
         Assert.assertNotNull(recurringDepositProductId);
 
         Integer recurringDepositAccountId = applyForRecurringDepositApplication(clientId.toString(), recurringDepositProductId.toString(),
-<<<<<<< HEAD
-                VALID_FROM, VALID_TO, SUBMITTED_ON_DATE, WHOLE_TERM);
-=======
-                VALID_FROM, VALID_TO, SUBMITTED_ON_DATE, EXPECTED_FIRST_DEPOSIT_ON_DATE);
->>>>>>> 31a6e07e
+                VALID_FROM, VALID_TO, SUBMITTED_ON_DATE, WHOLE_TERM, EXPECTED_FIRST_DEPOSIT_ON_DATE);
         Assert.assertNotNull(recurringDepositAccountId);
 
         HashMap recurringDepositAccountStatusHashMap = RecurringDepositAccountStatusChecker.getStatusOfRecurringDepositAccount(
@@ -539,11 +505,7 @@
         Assert.assertNotNull(recurringDepositProductId);
 
         Integer recurringDepositAccountId = applyForRecurringDepositApplication(clientId.toString(), recurringDepositProductId.toString(),
-<<<<<<< HEAD
-                VALID_FROM, VALID_TO, SUBMITTED_ON_DATE, WHOLE_TERM);
-=======
-                VALID_FROM, VALID_TO, SUBMITTED_ON_DATE, EXPECTED_FIRST_DEPOSIT_ON_DATE);
->>>>>>> 31a6e07e
+                VALID_FROM, VALID_TO, SUBMITTED_ON_DATE, WHOLE_TERM, EXPECTED_FIRST_DEPOSIT_ON_DATE);
         Assert.assertNotNull(recurringDepositAccountId);
 
         HashMap recurringDepositAccountStatusHashMap = RecurringDepositAccountStatusChecker.getStatusOfRecurringDepositAccount(
@@ -592,11 +554,7 @@
         Assert.assertNotNull(recurringDepositProductId);
 
         Integer recurringDepositAccountId = applyForRecurringDepositApplication(clientId.toString(), recurringDepositProductId.toString(),
-<<<<<<< HEAD
-                VALID_FROM, VALID_TO, SUBMITTED_ON_DATE, WHOLE_TERM);
-=======
-                VALID_FROM, VALID_TO, SUBMITTED_ON_DATE, EXPECTED_FIRST_DEPOSIT_ON_DATE);
->>>>>>> 31a6e07e
+                VALID_FROM, VALID_TO, SUBMITTED_ON_DATE, WHOLE_TERM, EXPECTED_FIRST_DEPOSIT_ON_DATE);
         Assert.assertNotNull(recurringDepositAccountId);
 
         HashMap recurringDepositAccountStatusHashMap = RecurringDepositAccountStatusChecker.getStatusOfRecurringDepositAccount(
@@ -633,17 +591,12 @@
     }
 
     private Integer applyForRecurringDepositApplication(final String clientID, final String productID, final String validFrom,
-<<<<<<< HEAD
-            final String validTo, final String submittedOnDate, final String penalInterestType) {
+            final String validTo, final String submittedOnDate, final String penalInterestType, final String expectedFirstDepositOnDate) {
         System.out.println("--------------------------------APPLYING FOR RECURRING DEPOSIT ACCOUNT --------------------------------");
-        final String recurringDepositApplicationJSON = new RecurringDepositAccountHelper(this.requestSpec, this.responseSpec) //
-                .withSubmittedOnDate(submittedOnDate).build(clientID, productID, validFrom, validTo, penalInterestType);
-=======
-            final String validTo, final String submittedOnDate, final String expectedFirstDepositOnDate) {
-        System.out.println("--------------------------------APPLYING FOR RECURRING DEPOSIT ACCOUNT --------------------------------");
-        final String recurringDepositApplicationJSON = new RecurringDepositAccountHelper(this.requestSpec, this.responseSpec) //
-                .withSubmittedOnDate(submittedOnDate).withExpectedFirstDepositOnDate(expectedFirstDepositOnDate).build(clientID, productID, validFrom, validTo);
->>>>>>> 31a6e07e
+        final String recurringDepositApplicationJSON = new RecurringDepositAccountHelper(this.requestSpec, this.responseSpec)
+                //
+                .withSubmittedOnDate(submittedOnDate).withExpectedFirstDepositOnDate(expectedFirstDepositOnDate)
+                .build(clientID, productID, validFrom, validTo, penalInterestType);
         return this.recurringDepositAccountHelper.applyRecurringDepositApplication(recurringDepositApplicationJSON, this.requestSpec,
                 this.responseSpec);
     }
